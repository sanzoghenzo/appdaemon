import asyncio
import datetime
import inspect
import iso8601
import re
from datetime import timedelta
from copy import deepcopy
<<<<<<< HEAD
from typing import Callable, Optional, Any
=======
from typing import Any, Optional, Callable
>>>>>>> 4b3cacfb

# needed for fake coro cb that looks like scheduler
import uuid

import appdaemon.utils as utils
from appdaemon.appdaemon import AppDaemon


class ADAPI:
    """AppDaemon API class.

       This class includes all native API calls to AppDaemon

    """

    #
    # Internal parameters
    #
    def __init__(self, ad: AppDaemon, name, logging_obj, args, config, app_config, global_vars):
        # Store args

        self.AD = ad
        self.name = name
        self._logging = logging_obj
        self.config = config
        self.app_config = app_config
        self.args = deepcopy(args)
        self.app_dir = self.AD.app_dir
        self.config_dir = self.AD.config_dir
        self.dashboard_dir = None

        if self.AD.http is not None:
            self.dashboard_dir = self.AD.http.dashboard_dir

        self.global_vars = global_vars
        self._namespace = "default"
        self.logger = self._logging.get_child(name)
        self.err = self._logging.get_error().getChild(name)
        self.user_logs = {}
        if "log_level" in args:
            self.logger.setLevel(args["log_level"])
            self.err.setLevel(args["log_level"])
        if "log" in args:
            userlog = self.get_user_log(args["log"])
            if userlog is not None:
                self.logger = userlog
        self.dialogflow_v = 2

    @staticmethod
    def _sub_stack(msg):
        # If msg is a data structure of some type, don't sub
        if type(msg) is str:
            stack = inspect.stack()
            if msg.find("__module__") != -1:
                msg = msg.replace("__module__", stack[2][1])
            if msg.find("__line__") != -1:
                msg = msg.replace("__line__", str(stack[2][2]))
            if msg.find("__function__") != -1:
                msg = msg.replace("__function__", stack[2][3])
        return msg

    def _get_namespace(self, **kwargs):
        if "namespace" in kwargs:
            namespace = kwargs["namespace"]
            del kwargs["namespace"]
        else:
            namespace = self._namespace

        return namespace

    #
    # Logging
    #

    def _log(self, logger, msg, *args, **kwargs):
        #
        # Internal
        #
        if "level" in kwargs:
            level = kwargs.pop("level", "INFO")
        else:
            level = "INFO"
        ascii_encode = kwargs.pop("ascii_encode", True)
        if ascii_encode is True:
            msg = str(msg).encode("utf-8", "replace").decode("ascii", "replace")

        logger.log(self._logging.log_levels[level], msg, *args, **kwargs)

    def log(self, msg, *args, **kwargs):
        """Logs a message to AppDaemon's main logfile.

        Args:
            msg (str): The message to log.
            **kwargs (optional): Zero or more keyword arguments.

        Keyword Args:
            level (str, optional): The log level of the message - takes a string representing the
                standard logger levels (Default: ``"WARNING"``).
            ascii_encode (bool, optional): Switch to disable the encoding of all log messages to
                ascii. Set this to true if you want to log UTF-8 characters (Default: ``True``).
            log (str, optional): Send the message to a specific log, either system or user_defined.
                System logs are ``main_log``, ``error_log``, ``diag_log`` or ``access_log``.
                Any other value in use here must have a corresponding user-defined entity in
                the ``logs`` section of appdaemon.yaml.
            stack_info (bool, optional): If ``True`` the stack info will included.

        Returns:
            None.

        Examples:
            Log a message to the main logfile of the system.

            >>> self.log("Log Test: Parameter is %s", some_variable)

            Log a message to the specified logfile.

            >>> self.log("Log Test: Parameter is %s", some_variable, log="test_log")

            Log a message with error-level to the main logfile of the system.

            >>> self.log("Log Test: Parameter is %s", some_variable, level = "ERROR")

            Log a message using `placeholders` to the main logfile of the system.

            >>> self.log("Line: __line__, module: __module__, function: __function__, Msg: Something bad happened")

            Log a WARNING message (including the stack info) to the main logfile of the system.

            >>> self.log("Stack is", some_value, level="WARNING", stack_info=True)

        """
        if "log" in kwargs:
            # Its a user defined log
            logger = self.get_user_log(kwargs["log"])
            kwargs.pop("log")
        else:
            logger = self.logger

        try:
            msg = self._sub_stack(msg)
        except IndexError as i:
            rargs = deepcopy(kwargs)
            rargs["level"] = "ERROR"
            self._log(self.err, i, *args, **rargs)

        self._log(logger, msg, *args, **kwargs)

    def error(self, msg, *args, **kwargs):
        """Logs a message to AppDaemon's error logfile.

        Args:
            msg (str): The message to log.
            **kwargs (optional): Zero or more keyword arguments.

        Keyword Args:
            level (str, optional): The log level of the message - takes a string representing the
                standard logger levels.
            ascii_encode (bool, optional): Switch to disable the encoding of all log messages to
                ascii. Set this to true if you want to log UTF-8 characters (Default: ``True``).
            log (str, optional): Send the message to a specific log, either system or user_defined.
                System logs are ``main_log``, ``error_log``, ``diag_log`` or ``access_log``.
                Any other value in use here must have a corresponding user-defined entity in
                the ``logs`` section of appdaemon.yaml.

        Returns:
            None.

        Examples:
            Log an error message to the error logfile of the system.

            >>> self.error("Some Warning string")

            Log an error message with critical-level to the error logfile of the system.

            >>> self.error("Some Critical string", level = "CRITICAL")

        """
        self._log(self.err, msg, *args, **kwargs)

    @utils.sync_wrapper
    async def listen_log(self, callback, level="INFO", **kwargs):
        """Registers the App to receive a callback every time an App logs a message.

        Args:
            callback (function): Function to be called when a message is logged.
            level (str): Logging level to be used - lower levels will not be forwarded
                to the app (Default: ``"INFO"``).
            **kwargs (optional): Zero or more keyword arguments.

        Keyword Args:
            log (str, optional): Name of the log to listen to, default is all logs. The name
                should be one of the 4 built in types ``main_log``, ``error_log``, ``diag_log``
                or ``access_log`` or a user defined log entry.
            pin (bool, optional): If True, the callback will be pinned to a particular thread.
            pin_thread (int, optional): Specify which thread from the worker pool the callback
                will be run by (0 - number of threads -1).

        Returns:
            A unique identifier that can be used to cancel the callback if required.
            Since variables created within object methods are local to the function they are
            created in, and in all likelihood, the cancellation will be invoked later in a
            different function, it is recommended that handles are stored in the object
            namespace, e.g., self.handle.

        Examples:
            Listen to all ``WARNING`` log messages of the system.

            >>> self.handle = self.listen_log(self.cb, "WARNING")

            Sample callback:

            >>> def log_message(self, name, ts, level, type, message, kwargs):

            Listen to all ``WARNING`` log messages of the `main_log`.

            >>> self.handle = self.listen_log(self.cb, "WARNING", log="main_log")

            Listen to all ``WARNING`` log messages of a user-defined logfile.

            >>> self.handle = self.listen_log(self.cb, "WARNING", log="my_custom_log")

        """
        namespace = kwargs.pop("namespace", "admin")

        return await self.AD.logging.add_log_callback(namespace, self.name, callback, level, **kwargs)

    @utils.sync_wrapper
    async def cancel_listen_log(self, handle):
        """Cancels the log callback for the App.

        Args:
            handle: The handle returned when the `listen_log` call was made.

        Returns:
            Boolean.

        Examples:
              >>> self.cancel_listen_log(handle)

        """
        self.logger.debug("Canceling listen_log for %s", self.name)
        return await self.AD.logging.cancel_log_callback(self.name, handle)

    def get_main_log(self):
        """Returns the underlying logger object used for the main log.

        Examples:
            Log a critical message to the `main` logfile of the system.

            >>> log = self.get_main_log()
            >>> log.critical("Log a critical error")

        """
        return self.logger

    def get_error_log(self):
        """Returns the underlying logger object used for the error log.

        Examples:
            Log an error message to the `error` logfile of the system.

            >>> error_log = self.get_error_log()
            >>> error_log.error("Log an error", stack_info=True, exc_info=True)

        """
        return self.err

    def get_user_log(self, log):
        """Gets the specified-user logger of the App.

        Args:
            log (str): The name of the log you want to get the underlying logger object from,
                as described in the ``logs`` section of ``appdaemon.yaml``.

        Returns:
            The underlying logger object used for the error log.

        Examples:
            Log an error message to a user-defined logfile.

            >>> log = self.get_user_log("test_log")
            >>> log.error("Log an error", stack_info=True, exc_info=True)

        """
        logger = None
        if log in self.user_logs:
            # Did we use it already?
            logger = self.user_logs[log]
        else:
            # Build it on the fly
            parent = self.AD.logging.get_user_log(self, log)
            if parent is not None:
                logger = parent.getChild(self.name)
                self.user_logs[log] = logger
                if "log_level" in self.args:
                    logger.setLevel(self.args["log_level"])

        return logger

    def set_log_level(self, level):
        """Sets a specific log level for the App.

        Args:
            level (str): Log level.

        Returns:
            None.

        Notes:
            Supported log levels: ``INFO``, ``WARNING``, ``ERROR``, ``CRITICAL``,
            ``DEBUG``, ``NOTSET``.

        Examples:
              >>> self.set_log_level("DEBUG")

        """
        self.logger.setLevel(self._logging.log_levels[level])
        self.err.setLevel(self._logging.log_levels[level])
        for log in self.user_logs:
            self.user_logs[log].setLevel(self._logging.log_levels[level])

    def set_error_level(self, level):
        """Sets the log level to send to the `error` logfile of the system.

        Args:
            level (str): Error level.

        Returns:
            None.

        Notes:
            Supported log levels: ``INFO``, ``WARNING``, ``ERROR``, ``CRITICAL``,
            ``DEBUG``, ``NOTSET``.

        """
        self.err.setLevel(self._logging.log_levels[level])

    #
    # Threading
    #

    @utils.sync_wrapper
    async def set_app_pin(self, pin):
        """Sets an App to be pinned or unpinned.

        Args:
            pin (bool): Sets whether the App becomes pinned or not.

        Returns:
            None.

        Examples:
            The following line should be put inside the `initialize()` function.

            >>> self.set_app_pin(True)

        """
        await self.AD.threading.set_app_pin(self.name, pin)

    @utils.sync_wrapper
    async def get_app_pin(self):
        """Finds out if the current App is currently pinned or not.

        Returns:
            bool: ``True`` if the App is pinned, ``False`` otherwise.

        Examples:
            >>> if self.get_app_pin(True):
            >>>     self.log("App pinned!")

        """
        return await self.AD.threading.get_app_pin(self.name)

    @utils.sync_wrapper
    async def set_pin_thread(self, thread):
        """Sets the thread that the App will be pinned to.

        Args:
            thread (int): Number of the thread to pin to. Threads start at 0 and go up to the number
                of threads specified in ``appdaemon.yaml`` -1.

        Returns:
            None.

        Examples:
            The following line should be put inside the `initialize()` function.

            >>> self.set_pin_thread(5)

        """
        return await self.AD.threading.set_pin_thread(self.name, thread)

    @utils.sync_wrapper
    async def get_pin_thread(self):
        """Finds out which thread the App is pinned to.

        Returns:
            int: The thread number or -1 if the App is not pinned.

        Examples:
            >>> thread = self.get_pin_thread():
            >>> self.log(f"I'm pinned to thread: {thread}")

        """
        return await self.AD.threading.get_pin_thread(self.name)

    #
    # Namespace
    #

    def set_namespace(self, namespace):
        """Sets a new namespace for the App to use from that point forward.

        Args:
            namespace (str): Name of the new namespace

        Returns:
            None.

        Examples:
            >>> self.set_namespace("hass1")

        """
        self._namespace = namespace

    def get_namespace(self):
        """Returns the App's namespace."""
        return self._namespace

    @utils.sync_wrapper
    async def namespace_exists(self, namespace):
        """Checks the existence of a namespace in AppDaemon.

        Args:
            namespace (str): The namespace to be checked if it exists.

        Returns:
            bool: ``True`` if the namespace exists, ``False`` otherwise.

        Examples:
            Check if the namespace ``storage`` exists within AD

            >>> if self.namespace_exists("storage"):
            >>>     #do something like create it

        """
        return await self.AD.state.namespace_exists(namespace)

    @utils.sync_wrapper
    async def add_namespace(self, namespace, **kwargs):
        """Used to add a user-defined namespaces from apps, which has a database file associated with it.

        This way, when AD restarts these entities will be reloaded into AD with its
        previous states within the namespace. This can be used as a basic form of
        non-volatile storage of entity data. Depending on the configuration of the
        namespace, this function can be setup to constantly be running automatically
        or only when AD shutdown. This function also allows for users to manually
        execute the command as when needed.

        Args:
            namespace (str): The namespace to be newly created, which must not be same as the operating namespace
            writeback (optional): The writeback to be used.
            **kwargs (optional): Zero or more keyword arguments.

        Keyword Args:
            writeback (str, optional): The writeback to be used. WIll be safe by default
            persist (bool, optional): If to make the namespace persistent. So if AD reboots
                it will startup will all the created entities being intact. It is persistent by default



        Returns:
            The file path to the newly created namespace. WIll be None if not persistent

        Examples:
            Add a new namespace called `storage`.

            >>> self.add_namespace("storage")

        """
        if namespace == self.get_namespace():  # if it belongs to this app's namespace
            raise ValueError("Cannot add namespace with the same name as operating namespace")

        writeback = kwargs.get("writeback", "safe")
        persist = kwargs.get("persist", True)

        return await self.AD.state.add_namespace(namespace, writeback, persist, self.name)

    @utils.sync_wrapper
    async def remove_namespace(self, namespace):
        """Used to remove a previously user-defined namespaces from apps, which has a database file associated with it.

        Args:
            namespace (str): The namespace to be removed, which must not be same as the operating namespace


        Returns:
            The data within that namespace

        Examples:
            Removes the namespace called `storage`.

            >>> self.remove_namespace("storage")

        """
        if namespace == self.get_namespace():  # if it belongs to this app's namespace
            raise ValueError("Cannot remove namespace with the same name as operating namespace")

        return await self.AD.state.remove_namespace(namespace)

    @utils.sync_wrapper
    async def list_namespaces(self):
        """Returns a list of available namespaces.

        Examples:
            >>> self.list_namespaces()

        """
        return await self.AD.state.list_namespaces()

    @utils.sync_wrapper
    async def save_namespace(self, **kwargs):
        """Saves entities created in user-defined namespaces into a file.

        This way, when AD restarts these entities will be reloaded into AD with its
        previous states within the namespace. This can be used as a basic form of
        non-volatile storage of entity data. Depending on the configuration of the
        namespace, this function can be setup to constantly be running automatically
        or only when AD shutdown. This function also allows for users to manually
        execute the command as when needed.

        Args:
            **kwargs (optional): Zero or more keyword arguments.

        Keyword Args:
            namespace (str, optional): Namespace to use for the call. See the section on
                `namespaces <APPGUIDE.html#namespaces>`__ for a detailed description.
                In most cases it is safe to ignore this parameter.

        Returns:
            None.

        Examples:
            Save all entities of the default namespace.

            >>> self.save_namespace()

        """
        namespace = self._get_namespace(**kwargs)
        await self.AD.state.save_namespace(namespace)

    #
    # Utility
    #

    @utils.sync_wrapper
    async def get_app(self, name):
        """Gets the instantiated object of another app running within the system.

        This is useful for calling functions or accessing variables that reside
        in different apps without requiring duplication of code.

        Args:
            name (str): Name of the app required. This is the name specified in
                header section of the config file, not the module or class.

        Returns:
            An object reference to the class.

        Examples:
            >>> MyApp = self.get_app("MotionLights")
            >>> MyApp.turn_light_on()

        """
        return await self.AD.app_management.get_app(name)

    @utils.sync_wrapper
    async def _check_entity(self, namespace, entity):
        if "." not in entity:
            raise ValueError("{}: Invalid entity ID: {}".format(self.name, entity))
        if not await self.AD.state.entity_exists(namespace, entity):
            self.logger.warning("%s: Entity %s not found in namespace %s", self.name, entity, namespace)

    @staticmethod
    def get_ad_version():
        """Returns a string with the current version of AppDaemon.

        Examples:
            >>> version = self.get_ad_version()

        """
        return utils.__version__

    #
    # Entity
    #

    @utils.sync_wrapper
    async def add_entity(self, entity_id, state=None, attributes=None, **kwargs):
        """Adds a non-existent entity, by creating it within a namespaces.

         If an entity doesn't exists and needs to be created, this function can be used to create it locally.
         Please note this only creates the entity locally.

        Args:
            entity_id (str): The fully qualified entity id (including the device type).
            state (str): The state the entity is to have
            attributes (dict): The attributes the entity is to have
            **kwargs (optional): Zero or more keyword arguments.

        Keyword Args:
            namespace (str, optional): Namespace to use for the call. See the section on
                `namespaces <APPGUIDE.html#namespaces>`__ for a detailed description.
                In most cases it is safe to ignore this parameter.

        Returns:
            None.

        Examples:
            Add the entity in the present namespace.

            >>> self.add_entity('sensor.living_room')

            adds the entity in the `mqtt` namespace.

            >>> self.add_entity('mqtt.living_room_temperature', namespace='mqtt')

        """
        namespace = self._get_namespace(**kwargs)

        if await self.AD.state.entity_exists(namespace, entity_id):
            self.logger.warning("%s already exists, will not be adding it", entity_id)
            return None

        await self.AD.state.add_entity(namespace, entity_id, state, attributes)
        return None

    @utils.sync_wrapper
    async def entity_exists(self, entity_id, **kwargs):
        """Checks the existence of an entity in Home Assistant.

        When working with multiple Home Assistant instances, it is possible to specify the
        namespace, so that it checks within the right instance in in the event the app is
        working in a different instance. Also when using this function, it is also possible
        to check if an AppDaemon entity exists.

        Args:
            entity_id (str): The fully qualified entity id (including the device type).
            **kwargs (optional): Zero or more keyword arguments.

        Keyword Args:
            namespace (str, optional): Namespace to use for the call. See the section on
                `namespaces <APPGUIDE.html#namespaces>`__ for a detailed description.
                In most cases it is safe to ignore this parameter.

        Returns:
            bool: ``True`` if the entity id exists, ``False`` otherwise.

        Examples:
            Check if the entity light.living_room exist within the app's namespace

            >>> if self.entity_exists("light.living_room"):
            >>>     #do something

            Check if the entity mqtt.security_settings exist within the `mqtt` namespace
            if the app is operating in a different namespace like default

            >>> if self.entity_exists("mqtt.security_settings", namespace = "mqtt"):
            >>>    #do something

        """
        namespace = self._get_namespace(**kwargs)
        return await self.AD.state.entity_exists(namespace, entity_id)

    @utils.sync_wrapper
    async def split_entity(self, entity_id, **kwargs):
        """Splits an entity into parts.

        This utility function will take a fully qualified entity id of the form ``light.hall_light``
        and split it into 2 values, the device and the entity, e.g. light and hall_light.

        Args:
            entity_id (str): The fully qualified entity id (including the device type).
            **kwargs (optional): Zero or more keyword arguments.

        Keyword Args:
            namespace (str, optional): Namespace to use for the call. See the section on
                `namespaces <APPGUIDE.html#namespaces>`__ for a detailed description.
                In most cases it is safe to ignore this parameter.

        Returns:
            A list with 2 entries, the device and entity respectively.

        Examples:
            Do some action if the device of the entity is `scene`.

            >>> device, entity = self.split_entity(entity_id)
            >>> if device == "scene":
            >>>     #do something specific to scenes

        """
        await self._check_entity(self._get_namespace(**kwargs), entity_id)
        return entity_id.split(".")

    @utils.sync_wrapper
    async def remove_entity(self, entity_id, **kwargs):
        """Deletes an entity created within a namespaces.

         If an entity was created, and its deemed no longer needed, by using this function,
         the entity can be removed from AppDaemon permanently.

        Args:
            entity_id (str): The fully qualified entity id (including the device type).
            **kwargs (optional): Zero or more keyword arguments.

        Keyword Args:
            namespace (str, optional): Namespace to use for the call. See the section on
                `namespaces <APPGUIDE.html#namespaces>`__ for a detailed description.
                In most cases it is safe to ignore this parameter.

        Returns:
            None.

        Examples:
            Delete the entity in the present namespace.

            >>> self.remove_entity('sensor.living_room')

            Delete the entity in the `mqtt` namespace.

            >>> self.remove_entity('mqtt.living_room_temperature', namespace = 'mqtt')

        """
        namespace = self._get_namespace(**kwargs)
        await self.AD.state.remove_entity(namespace, entity_id)
        return None

    @staticmethod
    def split_device_list(devices):
        """Converts a comma-separated list of device types to an iterable list.

        This is intended to assist in use cases where the App takes a list of
        entities from an argument, e.g., a list of sensors to monitor. If only
        one entry is provided, an iterable list will still be returned to avoid
        the need for special processing.

        Args:
            devices (str): A comma-separated list of devices to be split (without spaces).

        Returns:
            A list of split devices with 1 or more entries.

        Examples:
            >>> for sensor in self.split_device_list(self.args["sensors"]):
            >>>    #do something for each sensor, e.g., make a state subscription

        """
        return devices.split(",")

    @utils.sync_wrapper
    async def get_plugin_config(self, **kwargs):
        """Gets any useful metadata that the plugin may have available.

        For instance, for the HASS plugin, this will return Home Assistant configuration
        data such as latitude and longitude.

        Args:
            **kwargs (optional): Zero or more keyword arguments.

        Keyword Args:
            namespace (str): Select the namespace of the plugin for which data is desired.

        Returns:
            A dictionary containing all the configuration information available
            from the Home Assistant ``/api/config`` endpoint.

        Examples:
            >>> config = self.get_plugin_config()
            >>> self.log(f'My current position is {config["latitude"]}(Lat), {config["longitude"]}(Long)')
            My current position is 50.8333(Lat), 4.3333(Long)

        """
        namespace = self._get_namespace(**kwargs)
        return await self.AD.plugins.get_plugin_meta(namespace)

    @utils.sync_wrapper
    async def friendly_name(self, entity_id, **kwargs):
        """Gets the Friendly Name of an entity.

        Args:
            entity_id (str): The fully qualified entity id (including the device type).
            **kwargs (optional): Zero or more keyword arguments.

        Keyword Args:
            namespace (str, optional): Namespace to use for the call. See the section on
                `namespaces <APPGUIDE.html#namespaces>`__ for a detailed description.
                In most cases it is safe to ignore this parameter.

        Returns:
            str: The friendly name of the entity if it exists or the entity id if not.

        Examples:
            >>> tracker = "device_tracker.andrew"
            >>> friendly_name = self.friendly_name(tracker)
            >>> tracker_state = self.get_tracker_state(tracker)
            >>> self.log(f"{tracker}  ({friendly_name}) is {tracker_state}.")
            device_tracker.andrew (Andrew Tracker) is on.

        """
        await self._check_entity(self._get_namespace(**kwargs), entity_id)
        state = await self.get_state(**kwargs)
        if entity_id in state:
            if "friendly_name" in state[entity_id]["attributes"]:
                return state[entity_id]["attributes"]["friendly_name"]
            else:
                return entity_id
        return None

    @utils.sync_wrapper
    async def set_production_mode(self, mode=True):
        """Deactivates or activates the production mode in AppDaemon.

        When called without declaring passing any arguments, mode defaults to ``True``.

        Args:
            mode (bool): If it is ``True`` the production mode is activated, or deactivated
                otherwise.

        Returns:
            The specified mode or ``None`` if a wrong parameter is passed.

        """
        if not isinstance(mode, bool):
            self.logger.warning("%s not a valid parameter for Production Mode", mode)
            return None
        await self.AD.utility.set_production_mode(mode)
        return mode

    #
    # Internal Helper functions
    #

    def start_app(self, app, **kwargs):
        """Starts an App which can either be running or not.

        This Api call cannot start an app which has already been disabled in the App Config.
        It essentially only runs the initialize() function in the app, and changes to attributes
        like class name or app config is not taken into account.

        Args:
            app (str): Name of the app.
            **kwargs (optional): Zero or more keyword arguments.

        Returns:
            None.

        Examples:
            >>> self.start_app("lights_app")

        """
        kwargs["app"] = app
        kwargs["namespace"] = "admin"
        kwargs["__name"] = self.name
        self.call_service("app/start", **kwargs)
        return None

    def stop_app(self, app, **kwargs):
        """Stops an App which is running.

        Args:
            app (str): Name of the app.
            **kwargs (optional): Zero or more keyword arguments.

        Returns:
            None.

        Examples:
            >>> self.stop_app("lights_app")

        """
        kwargs["app"] = app
        kwargs["namespace"] = "admin"
        kwargs["__name"] = self.name
        self.call_service("app/stop", **kwargs)
        return None

    def restart_app(self, app, **kwargs):
        """Restarts an App which can either be running or not.

        Args:
            app (str): Name of the app.
            **kwargs (optional): Zero or more keyword arguments.

        Returns:
            None.

        Examples:
            >>> self.restart_app("lights_app")

        """
        kwargs["app"] = app
        kwargs["namespace"] = "admin"
        kwargs["__name"] = self.name
        self.call_service("app/restart", **kwargs)
        return None

    def reload_apps(self, **kwargs):
        """Reloads the apps, and loads up those that have changes made to their .yaml or .py files.

        This utility function can be used if AppDaemon is running in production mode, and it is
        needed to reload apps that changes have been made to.

        Args:
            **kwargs (optional): Zero or more keyword arguments.

        Returns:
            None.

        Examples:
            >>> self.reload_apps()

        """
        kwargs["namespace"] = "admin"
        kwargs["__name"] = self.name
        self.call_service("app/reload", **kwargs)
        return None

    #
    # Dialogflow
    #

    def get_dialogflow_intent(self, data):
        """Gets the intent's action from the Google Home response.

        Args:
            data: Response received from Google Home.

        Returns:
            A string representing the Intent from the interaction model that was requested,
            or ``None``, if no action was received.

        Examples:
            >>> intent = ADAPI.get_dialogflow_intent(data)

        """
        if "result" in data and "action" in data["result"]:
            self.dialogflow_v = 1
            return data["result"]["action"]
        elif "queryResult" in data and "action" in data["queryResult"]:
            self.dialogflow_v = 2
            return data["queryResult"]["action"]
        else:
            return None

    @staticmethod
    def get_dialogflow_slot_value(data, slot=None):
        """Gets slots' values from the interaction model.

        Args:
            data: Response received from Google Home.
            slot (str): Name of the slot. If a name is not specified, all slots will be returned
                as a dictionary. If a name is specified but is not found, ``None`` will be returned.

        Returns:
            A string representing the value of the slot from the interaction model, or a hash of slots.

        Examples:
            >>> beer_type = ADAPI.get_dialogflow_intent(data, "beer_type")
            >>> all_slots = ADAPI.get_dialogflow_intent(data)

        """
        if "result" in data:
            # using V1 API
            contexts = data["result"]["contexts"][0]
            if contexts:
                parameters = contexts.get("parameters")
            else:
                parameters = data["result"]["parameters"]
            if slot is None:
                return parameters
            elif slot in parameters:
                return parameters[slot]
            else:
                return None
        elif "queryResult" in data:
            # using V2 API
            contexts = data["queryResult"]["outputContexts"][0]
            if contexts:
                parameters = contexts.get("parameters")
            else:
                parameters = data["queryResult"]["parameters"]
            if slot is None:
                return parameters
            elif slot in parameters:
                return parameters[slot]
            else:
                return None
        else:
            return None

    def format_dialogflow_response(self, speech=None):
        """Formats a response to be returned to Google Home, including speech.

        Args:
            speech (str): The text for Google Home to say.

        Returns:
            None.

        Examples:
            >>> ADAPI.format_dialogflow_response(speech = "Hello World")

        """
        if self.dialogflow_v == 1:
            speech = {"speech": speech, "source": "Appdaemon", "displayText": speech}
        elif self.dialogflow_v == 2:
            speech = {"fulfillmentText": speech, "source": "Appdaemon"}
        else:
            speech = None
        return speech

    #
    # Alexa
    #

    @staticmethod
    def format_alexa_response(speech=None, card=None, title=None):
        """Formats a response to be returned to Alex including speech and a card.

        Args:
            speech (str): The text for Alexa to say.
            card (str): Text for the card.
            title (str): Title for the card.

        Returns:
            None.

        Examples:
            >>> ADAPI.format_alexa_response(speech = "Hello World", card = "Greetings to the world", title = "Hello")

        """
        response = {"shouldEndSession": True}

        if speech is not None:
            response["outputSpeech"] = {"type": "PlainText", "text": speech}

        if card is not None:
            response["card"] = {"type": "Simple", "title": title, "content": card}

        speech = {"version": "1.0", "response": response, "sessionAttributes": {}}

        return speech

    @staticmethod
    def get_alexa_error(data):
        """Gets the error message from the Alexa API response.

        Args:
            data: Response received from the Alexa API .

        Returns:
            A string representing the value of message, or ``None`` if no error message was received.

        """
        if "request" in data and "err" in data["request"] and "message" in data["request"]["err"]:
            return data["request"]["err"]["message"]
        else:
            return None

    @staticmethod
    def get_alexa_intent(data):
        """Gets the Intent's name from the Alexa response.

        Args:
            data: Response received from Alexa.

        Returns:
            A string representing the Intent's name from the interaction model that was requested,
            or ``None``, if no Intent was received.

        Examples:
            >>> intent = ADAPI.get_alexa_intent(data)

        """
        if "request" in data and "intent" in data["request"] and "name" in data["request"]["intent"]:
            return data["request"]["intent"]["name"]
        else:
            return None

    @staticmethod
    def get_alexa_slot_value(data, slot=None):
        """Gets values for slots from the interaction model.

        Args:
            data: The request data received from Alexa.
            slot: Name of the slot. If a name is not specified, all slots will be returned as
                a dictionary. If a name is specified but is not found, None will be returned.

        Returns:
            A ``string`` representing the value of the slot from the interaction model, or a ``hash`` of slots.

        Examples:
            >>> beer_type = ADAPI.get_alexa_intent(data, "beer_type")
            >>> all_slots = ADAPI.get_alexa_intent(data)

        """
        if "request" in data and "intent" in data["request"] and "slots" in data["request"]["intent"]:
            if slot is None:
                return data["request"]["intent"]["slots"]
            else:
                if slot in data["request"]["intent"]["slots"] and "value" in data["request"]["intent"]["slots"][slot]:
                    return data["request"]["intent"]["slots"][slot]["value"]
                else:
                    return None
        else:
            return None

    #
    # API
    #

    @utils.sync_wrapper
    async def register_endpoint(
        self, callback: Callable[[Any, dict], Any], endpoint: str = None, **kwargs: Optional[dict]
    ) -> str:
        """Registers an endpoint for API calls into the current App.

        Args:
            callback: The function to be called when a request is made to the named endpoint.
            endpoint (str, optional): The name of the endpoint to be used for the call  (Default: ``None``).
            This must be unique across all endpoints, and when not given, the name of the app is used as the endpoint.
            It is possible to register multiple endpoints to a single app instance.
        Keyword Args:
            **kwargs (optional): Zero or more keyword arguments.

        Returns:
            A handle that can be used to remove the registration.

        Examples:
            It should be noted that the register function, should return a string (can be empty),
            and an HTTP OK status response (e.g., `200`. If this is not added as a returned response,
            the function will generate an error each time it is processed.

            >>> self.register_endpoint(self.my_callback)
            >>> self.register_endpoint(self.alexa_cb, "alexa")

            >>> async def alexa_cb(self, request, kwargs):
            >>>     data = await request.json()
            >>>     self.log(data)
            >>>     response = {"message": "Hello World"}
            >>>     return response, 200

        """
        if endpoint is None:
            endpoint = self.name

        if self.AD.http is not None:
            return await self.AD.http.register_endpoint(callback, endpoint, self.name, **kwargs)
        else:
            self.logger.warning(
                "register_endpoint for %s failed - HTTP component is not configured", endpoint,
            )

    @utils.sync_wrapper
    async def deregister_endpoint(self, handle: str) -> None:
        """Removes a previously registered endpoint.

        Args:
            handle: A handle returned by a previous call to ``register_endpoint``

        Returns:
            None.

        Examples:
            >>> self.deregister_endpoint(handle)

        """
        await self.AD.http.deregister_endpoint(handle, self.name)

    #
    # Web Route
    #

    @utils.sync_wrapper
    async def register_route(
        self, callback: Callable[[Any, dict], Any], route: str = None, **kwargs: Optional[dict]
    ) -> str:
        """Registers a route for Web requests into the current App.
           By registering an app web route, this allows to make use of AD's internal web server to serve
           web clients. All routes registered using this api call, can be accessed using
           ``http://AD_IP:Port/app/route``.

        Args:
            callback: The function to be called when a request is made to the named route. This must be an async function
            route (str, optional): The name of the route to be used for the request (Default: the app's name).

        Keyword Args:
            **kwargs (optional): Zero or more keyword arguments.

        Returns:
            A handle that can be used to remove the registration.

        Examples:
            It should be noted that the register function, should return a string (can be empty),
            and an HTTP OK status response (e.g., `200`. If this is not added as a returned response,
            the function will generate an error each time it is processed.

            >>> self.register_route(my_callback)
            >>> self.register_route(stream_cb, "camera")

        """
        if route is None:
            route = self.name

        if self.AD.http is not None:
            return await self.AD.http.register_route(callback, route, self.name, **kwargs)

        else:
            self.logger.warning("register_route for %s filed - HTTP component is not configured", route)

    @utils.sync_wrapper
    async def deregister_route(self, handle: str) -> None:
        """Removes a previously registered app route.

        Args:
            handle: A handle returned by a previous call to ``register_app_route``

        Returns:
            None.

        Examples:
            >>> self.deregister_route(handle)

        """
        await self.AD.http.deregister_route(handle, self.name)

    #
    # State
    #

    @utils.sync_wrapper
    async def listen_state(self, callback, entity=None, **kwargs):
        """Registers a callback to react to state changes.

        This function allows the user to register a callback for a wide variety of state changes.

        Args:
            callback: Function to be invoked when the requested state change occurs. It must conform
                to the standard State Callback format documented `here <APPGUIDE.html#state-callbacks>`__
            entity (str, optional): name of an entity or device type. If just a device type is provided,
                e.g., `light`, or `binary_sensor`. ``listen_state()`` will subscribe to state changes of all
                devices of that type. If a fully qualified entity_id is provided, ``listen_state()`` will
                listen for state changes for just that entity.
            **kwargs (optional): Zero or more keyword arguments.

        Keyword Args:
            attribute (str, optional): Name of an attribute within the entity state object. If this
                parameter is specified in addition to a fully qualified ``entity_id``. ``listen_state()``
                will subscribe to changes for just that attribute within that specific entity.
                The ``new`` and ``old`` parameters in the callback function will be provided with
                a single value representing the attribute.

                The value ``all`` for attribute has special significance and will listen for any
                state change within the specified entity, and supply the callback functions with
                the entire state dictionary for the specified entity rather than an individual
                attribute value.
            new (optional): If ``new`` is supplied as a parameter, callbacks will only be made if the
                state of the selected attribute (usually state) in the new state match the value
                of ``new``.
            old (optional): If ``old`` is supplied as a parameter, callbacks will only be made if the
                state of the selected attribute (usually state) in the old state match the value
                of ``old``.

            duration (int, optional): If ``duration`` is supplied as a parameter, the callback will not
                fire unless the state listened for is maintained for that number of seconds. This
                requires that a specific attribute is specified (or the default of ``state`` is used),
                and should be used in conjunction with the ``old`` or ``new`` parameters, or both. When
                the callback is called, it is supplied with the values of ``entity``, ``attr``, ``old``,
                and ``new`` that were current at the time the actual event occurred, since the assumption
                is that none of them have changed in the intervening period.

                If you use ``duration`` when listening for an entire device type rather than a specific
                entity, or for all state changes, you may get unpredictable results, so it is recommended
                that this parameter is only used in conjunction with the state of specific entities.

            timeout (int, optional): If ``timeout`` is supplied as a parameter, the callback will be created as normal,
                 but after ``timeout`` seconds, the callback will be removed. If activity for the listened state has
                 occurred that would trigger a duration timer, the duration timer will still be fired even though the
                 callback has been deleted.

            immediate (bool, optional): It enables the countdown for a delay parameter to start
                at the time, if given. If the ``duration`` parameter is not given, the callback runs immediately.
                What this means is that after the callback is registered, rather than requiring one or more
                state changes before it runs, it immediately checks the entity's states based on given
                parameters. If the conditions are right, the callback runs immediately at the time of
                registering. This can be useful if, for instance, you want the callback to be triggered
                immediately if a light is already `on`, or after a ``duration`` if given.

                If ``immediate`` is in use, and ``new`` and ``duration`` are both set, AppDaemon will check
                if the entity is already set to the new state and if so it will start the clock
                immediately. If ``new`` and ``duration`` are not set, ``immediate`` will trigger the callback
                immediately and report in its callback the new parameter as the present state of the
                entity. If ``attribute`` is specified, the state of the attribute will be used instead of
                state. In these cases, ``old`` will be ignored and when the callback is triggered, its
                state will be set to ``None``.
            oneshot (bool, optional): If ``True``, the callback will be automatically cancelled
                after the first state change that results in a callback.
            namespace (str, optional): Namespace to use for the call. See the section on
                `namespaces <APPGUIDE.html#namespaces>`__ for a detailed description. In most cases,
                it is safe to ignore this parameter. The value ``global`` for namespace has special
                significance and means that the callback will listen to state updates from any plugin.
            pin (bool, optional): If ``True``, the callback will be pinned to a particular thread.
            pin_thread (int, optional): Sets which thread from the worker pool the callback will be
                run by (0 - number of threads -1).
            *kwargs (optional): Zero or more keyword arguments that will be supplied to the callback
                when it is called.

        Notes:
            The ``old`` and ``new`` args can be used singly or together.

        Returns:
            A unique identifier that can be used to cancel the callback if required. Since variables
            created within object methods are local to the function they are created in, and in all
            likelihood, the cancellation will be invoked later in a different function, it is
            recommended that handles are stored in the object namespace, e.g., `self.handle`.

        Examples:
            Listen for any state change and return the state attribute.

            >>> self.handle = self.listen_state(self.my_callback)

            Listen for any state change involving a light and return the state attribute.

            >>> self.handle = self.listen_state(self.my_callback, "light")

            Listen for a state change involving `light.office1` and return the state attribute.

            >>> self.handle = self.listen_state(self.my_callback, "light.office_1")

            Listen for a state change involving `light.office1` and return the entire state as a dict.

            >>> self.handle = self.listen_state(self.my_callback, "light.office_1", attribute = "all")

            Listen for a change involving the brightness attribute of `light.office1` and return the
            brightness attribute.

            >>> self.handle = self.listen_state(self.my_callback, "light.office_1", attribute = "brightness")

            Listen for a state change involving `light.office1` turning on and return the state attribute.

            >>> self.handle = self.listen_state(self.my_callback, "light.office_1", new = "on")

            Listen for a change involving `light.office1` changing from brightness 100 to 200 and return the
            brightness attribute.

            >>> self.handle = self.listen_state(self.my_callback, "light.office_1", attribute = "brightness", old = "100", new = "200")

            Listen for a state change involving `light.office1` changing to state on and remaining on for a minute.

            >>> self.handle = self.listen_state(self.my_callback, "light.office_1", new = "on", duration = 60)

            Listen for a state change involving `light.office1` changing to state on and remaining on for a minute
            trigger the delay immediately if the light is already on.

            >>> self.handle = self.listen_state(self.my_callback, "light.office_1", new = "on", duration = 60, immediate = True)

        """
        namespace = self._get_namespace(**kwargs)
        if "namespace" in kwargs:
            del kwargs["namespace"]
        name = self.name
        if entity is not None and "." in entity:
            await self._check_entity(namespace, entity)

        self.logger.debug("Calling listen_state for %s", self.name)
        return await self.AD.state.add_state_callback(name, namespace, entity, callback, kwargs)

    @utils.sync_wrapper
    async def cancel_listen_state(self, handle):
        """Cancels a ``listen_state()`` callback.

        This will mean that the App will no longer be notified for the specific
        state change that has been cancelled. Other state changes will continue
        to be monitored.

        Args:
            handle: The handle returned when the ``listen_state()`` call was made.

        Returns:
            Boolean.

        Examples:
            >>> self.cancel_listen_state(self.office_light_handle)

        """
        self.logger.debug("Canceling listen_state for %s", self.name)
        return await self.AD.state.cancel_state_callback(handle, self.name)

    @utils.sync_wrapper
    async def info_listen_state(self, handle):
        """Gets information on state a callback from its handle.

        Args:
            handle: The handle returned when the ``listen_state()`` call was made.

        Returns:
            The values supplied for ``entity``, ``attribute``, and ``kwargs`` when
            the callback was initially created.

        Examples:
            >>> entity, attribute, kwargs = self.info_listen_state(self.handle)

        """
        self.logger.debug("Calling info_listen_state for %s", self.name)
        return await self.AD.state.info_state_callback(handle, self.name)

    @utils.sync_wrapper
    async def get_state(self, entity_id=None, attribute=None, default=None, copy=True, **kwargs):
        """Gets the state of any component within Home Assistant.

        State updates are continuously tracked, so this call runs locally and does not require
        AppDaemon to call back to Home Assistant. In other words, states are updated using a
        push-based approach instead of a pull-based one.

        Args:
            entity_id (str, optional): This is the name of an entity or device type. If just
                a device type is provided, e.g., `light` or `binary_sensor`, `get_state()`
                will return a dictionary of all devices of that type, indexed by the ``entity_id``,
                containing all the state for each entity. If a fully qualified ``entity_id``
                is provided, ``get_state()`` will return the state attribute for that entity,
                e.g., ``on`` or ``off`` for a light.
            attribute (str, optional): Name of an attribute within the entity state object.
                If this parameter is specified in addition to a fully qualified ``entity_id``,
                a single value representing the attribute will be returned. The value ``all``
                for attribute has special significance and will return the entire state
                dictionary for the specified entity rather than an individual attribute value.
            default (any, optional): The value to return when the requested attribute or the
                whole entity doesn't exist (Default: ``None``).
            copy (bool, optional): By default, a copy of the stored state object is returned.
                When you set ``copy`` to ``False``, you get the same object as is stored
                internally by AppDaemon. Avoiding the copying brings a small performance gain,
                but also gives you write-access to the internal AppDaemon data structures,
                which is dangerous. Only disable copying when you can guarantee not to modify
                the returned state object, e.g., you do read-only operations.
            **kwargs (optional): Zero or more keyword arguments.

        Keyword Args:
            namespace(str, optional): Namespace to use for the call. See the section on
                `namespaces <APPGUIDE.html#namespaces>`__ for a detailed description.
                In most cases, it is safe to ignore this parameter.

        Returns:
            The entire state of Home Assistant at that given time, if  if ``get_state()``
            is called with no parameters. This will consist of a dictionary with a key
            for each entity. Under that key will be the standard entity state information.

        Examples:
            Get the state of the entire system.

            >>> state = self.get_state()

            Get the state of all switches in the system.

            >>> state = self.get_state("switch")

            Get the state attribute of `light.office_1`.

            >>> state = self.get_state("light.office_1")

            Get the brightness attribute of `light.office_1`.

            >>> state = self.get_state("light.office_1", attribute="brightness")

            Get the entire state of `light.office_1`.

            >>> state = self.get_state("light.office_1", attribute="all")

        """
        namespace = self._get_namespace(**kwargs)
        if "namespace" in kwargs:
            del kwargs["namespace"]

        return await self.AD.state.get_state(self.name, namespace, entity_id, attribute, default, copy, **kwargs)

    @utils.sync_wrapper
    async def set_state(self, entity, **kwargs):
        """Updates the state of the specified entity.

        Args:
            entity (str): The fully qualified entity id (including the device type).
            **kwargs (optional): Zero or more keyword arguments.

        Keyword Args:
            state: New state value to be set.
            attributes (optional): Entity's attributes to be updated.
            namespace(str, optional): If a `namespace` is provided, AppDaemon will change
                the state of the given entity in the given namespace. On the other hand,
                if no namespace is given, AppDaemon will use the last specified namespace
                or the default namespace. See the section on `namespaces <APPGUIDE.html#namespaces>`__
                for a detailed description. In most cases, it is safe to ignore this parameter.
            replace(bool, optional): If a `replace` flag is given and set to ``True`` and ``attributes``
                is provided, AD will attempt to replace its internal entity register with the newly
                supplied attributes completely. This can be used to replace attributes in an entity
                which are no longer needed. Do take note this is only possible for internal entity state.
                For plugin based entities, this is not recommended, as the plugin will mostly replace
                the new values, when next it updates.

        Returns:
            A dictionary that represents the new state of the updated entity.

        Examples:
            Update the state of an entity.

            >>> self.set_state("light.office_1", state="off")

            Update the state and attribute of an entity.

            >>> self.set_state("light.office_1", state = "on", attributes = {"color_name": "red"})

            Update the state of an entity within the specified namespace.

            >>> self.set_state("light.office_1", state="off", namespace ="hass")

        """
        self.logger.debug("set state: %s, %s", entity, kwargs)
        namespace = self._get_namespace(**kwargs)
        await self._check_entity(namespace, entity)
        if "namespace" in kwargs:
            del kwargs["namespace"]

        return await self.AD.state.set_state(self.name, namespace, entity, **kwargs)

    #
    # Service
    #

    @staticmethod
    def _check_service(service: str) -> None:
        if service.find("/") == -1:
            raise ValueError("Invalid Service Name: {}".format(service))

    def register_service(
        self, service: str, cb: Callable[[str, str, str, dict], Any], **kwargs: Optional[dict]
    ) -> None:
        """Registers a service that can be called from other apps, the REST API and the Event Stream

        Using this function, an App can register a function to be available in the service registry.
        This will automatically make it available to other apps using the `call_service()` API call, as well as publish
        it as a service in the REST API and make it available to the `call_service` command in the event stream.

        Args:
            service: Name of the service, in the format `domain/service`. If the domain does not exist it will be created
            cb: A reference to the function to be called when the service is requested. This function may be a regular
                function, or it may be async. Note that if it is an async function, it will run on AppDaemon's main loop
                meaning that any issues with the service could result in a delay of AppDaemon's core functions.
        Keyword Args:
            namespace(str, optional): Namespace to use for the call. See the section on
                `namespaces <APPGUIDE.html#namespaces>`__ for a detailed description.
                In most cases, it is safe to ignore this parameter.

        Returns:
            None

        Examples:
            >>> self.register_service("myservices/service1", mycallback)

        """
        self._check_service(service)
        d, s = service.split("/")
        self.logger.debug("register_service: %s/%s, %s", d, s, kwargs)

        namespace = self._get_namespace(**kwargs)

        if "namespace" in kwargs:
            del kwargs["namespace"]

        kwargs["__name"] = self.name

        self.AD.services.register_service(namespace, d, s, cb, __async="auto", **kwargs)

    def deregister_service(self, service: str, **kwargs: Optional[dict]) -> bool:
        """Deregisters a service that had been previously registered

        Using this function, an App can deregister a service call, it has initially registered in the service registry.
        This will automatically make it unavailable to other apps using the `call_service()` API call, as well as published
        as a service in the REST API and make it unavailable to the `call_service` command in the event stream.
        This function can only be used, within the app that registered it in the first place

        Args:
            service: Name of the service, in the format `domain/service`.
        Keyword Args:
            namespace(str, optional): Namespace to use for the call. See the section on
                `namespaces <APPGUIDE.html#namespaces>`__ for a detailed description.
                In most cases, it is safe to ignore this parameter.

        Returns:
            Bool

        Examples:
            >>> self.deregister_service("myservices/service1")

        """
        self._check_service(service)
        d, s = service.split("/")
        self.logger.debug("deregister_service: %s/%s, %s", d, s, kwargs)

        namespace = self._get_namespace(**kwargs)

        if "namespace" in kwargs:
            del kwargs["namespace"]

        kwargs["__name"] = self.name

        return self.AD.services.deregister_service(namespace, d, s, **kwargs)

    def list_services(self, **kwargs: Optional[dict]) -> list:
        """List all services available within AD

        Using this function, an App can request all available services within AD

        Args:
            **kwargs (optional): Zero or more keyword arguments.

        Keyword Args:
            **kwargs: Each service has different parameter requirements. This argument
                allows you to specify a comma-separated list of keyword value pairs, e.g.,
                `namespace = global`.
            namespace(str, optional): If a `namespace` is provided, AppDaemon will request
                the services within the given namespace. On the other hand, if no namespace is given,
                AppDaemon will use the last specified namespace or the default namespace.
                To get all services across AD, pass `global`. See the section on `namespaces <APPGUIDE.html#namespaces>`__
                for a detailed description. In most cases, it is safe to ignore this parameter.

        Returns:
            All services within the requested namespace

        Examples:
            >>> self.list_services(namespace="global")

        """

        self.logger.debug("list_services: %s", kwargs)

        namespace = kwargs.get("namespace", "global")

        return self.AD.services.list_services(namespace)  # retrieve services

    @utils.sync_wrapper
    async def call_service(self, service: str, **kwargs: Optional[dict]) -> Any:
        """Calls a Service within AppDaemon.

        This function can call any service and provide any required parameters.
        By default, there are standard services that can be called within AD. Other
        services that can be called, are dependent on the plugin used, or those registered
        by individual apps using the `register_service` api.
        In a future release, all available services can be found using AD's Admin UI.
        For `listed services`, the part before the first period is the ``domain``,
        and the part after is the ``service name`. For instance, `light/turn_on`
        has a domain of `light` and a service name of `turn_on`.

        Args:
            service (str): The service name.
            **kwargs (optional): Zero or more keyword arguments.

        Keyword Args:
            **kwargs: Each service has different parameter requirements. This argument
                allows you to specify a comma-separated list of keyword value pairs, e.g.,
                `entity_id = light.office_1`. These parameters will be different for
                every service and can be discovered using the developer tools. Most all
                service calls require an ``entity_id``.
            namespace(str, optional): If a `namespace` is provided, AppDaemon will change
                the state of the given entity in the given namespace. On the other hand,
                if no namespace is given, AppDaemon will use the last specified namespace
                or the default namespace. See the section on `namespaces <APPGUIDE.html#namespaces>`__
                for a detailed description. In most cases, it is safe to ignore this parameter.

        Returns:
            Result of the `call_service` function if any

        Examples:
            HASS

            >>> self.call_service("light/turn_on", entity_id = "light.office_lamp", color_name = "red")
            >>> self.call_service("notify/notify", title = "Hello", message = "Hello World")

            MQTT

            >>> call_service("mqtt/subscribe", topic="homeassistant/living_room/light", qos=2)
            >>> call_service("mqtt/publish", topic="homeassistant/living_room/light", payload="on")

            Utility

            >>> call_service("app/restart", app="notify_app", namespace="appdaemon")
            >>> call_service("app/stop", app="lights_app", namespace="appdaemon")
            >>> call_service("app/reload", namespace="appdaemon")

            For Utility, it is important that the `namespace` arg is set to ``appdaemon``
            as no app can work within that `namespace`. If not namespace is specified,
            calling this function will rise an error.

        """
        self._check_service(service)
        d, s = service.split("/")
        self.logger.debug("call_service: %s/%s, %s", d, s, kwargs)

        namespace = self._get_namespace(**kwargs)
        if "namespace" in kwargs:
            del kwargs["namespace"]

        kwargs["__name"] = self.name

        return await self.AD.services.call_service(namespace, d, s, kwargs)

    @utils.sync_wrapper
    async def run_sequence(self, sequence, **kwargs):
        """Run an AppDaemon Sequence. Sequences are defined in a valid apps.yaml file or inline, and are sequences of
        service calls.

        Args:
            sequence: The sequence name, referring to the correct entry in apps.yaml, or a dict containing
                actual commands to run
            **kwargs (optional): Zero or more keyword arguments.

        Keyword Args:
            namespace(str, optional): If a `namespace` is provided, AppDaemon will change
                the state of the given entity in the given namespace. On the other hand,
                if no namespace is given, AppDaemon will use the last specified namespace
                or the default namespace. See the section on `namespaces <APPGUIDE.html#namespaces>`__
                for a detailed description. In most cases, it is safe to ignore this parameter.

        Returns:
            A handle that can be used with `cancel_sequence()` to terminate the script.

        Examples:
            Run a yaml-defined sequence called "sequence.front_room_scene".

            >>> handle = self.run_sequence("sequence.front_room_scene")

            Run an inline sequence.

            >>> handle = self.run_sequence([{"light/turn_on": {"entity_id": "light.office_1"}}, {"sleep": 5}, {"light.turn_off":
            {"entity_id": "light.office_1"}}])

        """
        namespace = self._get_namespace(**kwargs)

        if "namespace" in kwargs:
            del kwargs["namespace"]

        _name = self.name
        self.logger.debug("Calling run_sequence() for %s", self.name)
        return await self.AD.sequences.run_sequence(_name, namespace, sequence, **kwargs)

    @utils.sync_wrapper
    async def cancel_sequence(self, handle):
        """Cancel an AppDaemon Sequence.

        Args:
            handle: The handle returned by the `run_sequence()` call

        Returns:
            None.

        Examples:

            >>> self.run_sequence(handle)

        """
        _name = self.name
        self.logger.debug("Calling run_sequence() for %s", self.name)
        await self.AD.sequences.cancel_sequence(_name, handle)

    #
    # Events
    #

    @utils.sync_wrapper
    async def listen_event(self, callback, event=None, **kwargs):
        """Registers a callback for a specific event, or any event.

        Args:
            callback: Function to be invoked when the event is fired.
                It must conform to the standard Event Callback format documented `here <APPGUIDE.html#about-event-callbacks>`__
            event (optional): Name of the event to subscribe to. Can be a standard
                Home Assistant event such as `service_registered` or an arbitrary
                custom event such as `"MODE_CHANGE"`. If no event is specified,
                `listen_event()` will subscribe to all events.
            **kwargs (optional): Zero or more keyword arguments.

        Keyword Args:
            oneshot (bool, optional): If ``True``, the callback will be automatically cancelled
                after the first state change that results in a callback.
            namespace(str, optional): Namespace to use for the call. See the section on
                `namespaces <APPGUIDE.html#namespaces>`__ for a detailed description.
                In most cases, it is safe to ignore this parameter. The value ``global``
                for namespace has special significance, and means that the callback will
                listen to state updates from any plugin.
            pin (bool, optional): If ``True``, the callback will be pinned to a particular thread.

            pin_thread (int, optional): Specify which thread from the worker pool the callback
                will be run by (0 - number of threads -1).

            timeout (int, optional): If ``timeout`` is supplied as a parameter, the callback will be created as normal,
                 but after ``timeout`` seconds, the callback will be removed.

            **kwargs (optional): One or more keyword value pairs representing App specific
                parameters to supply to the callback. If the keywords match values within the
                event data, they will act as filters, meaning that if they don't match the
                values, the callback will not fire.

                As an example of this, a `Minimote` controller when activated will generate
                an event called zwave.scene_activated, along with 2 pieces of data that are
                specific to the event - entity_id and scene. If you include keyword values
                for either of those, the values supplied to the `listen_event()` call must
                match the values in the event or it will not fire. If the keywords do not
                match any of the data in the event they are simply ignored.

                Filtering will work with any event type, but it will be necessary to figure
                out the data associated with the event to understand what values can be
                filtered on. This can be achieved by examining Home Assistant's `logfiles`
                when the event fires.

        Returns:
            A handle that can be used to cancel the callback.

        Examples:
            Listen all `"MODE_CHANGE"` events.

            >>> self.listen_event(self.mode_event, "MODE_CHANGE")

            Listen for a `minimote` event activating scene 3.

            >>> self.listen_event(self.generic_event, "zwave.scene_activated", scene_id = 3)

            Listen for a `minimote` event activating scene 3 from a specific `minimote`.

            >>> self.listen_event(self.generic_event, "zwave.scene_activated", entity_id = "minimote_31", scene_id = 3)

        """
        namespace = self._get_namespace(**kwargs)

        if "namespace" in kwargs:
            del kwargs["namespace"]

        _name = self.name
        self.logger.debug("Calling listen_event for %s", self.name)
        return await self.AD.events.add_event_callback(_name, namespace, callback, event, **kwargs)

    @utils.sync_wrapper
    async def cancel_listen_event(self, handle):
        """Cancels a callback for a specific event.

        Args:
            handle: A handle returned from a previous call to ``listen_event()``.

        Returns:
            Boolean.

        Examples:
            >>> self.cancel_listen_event(handle)

        """
        self.logger.debug("Canceling listen_event for %s", self.name)
        return await self.AD.events.cancel_event_callback(self.name, handle)

    @utils.sync_wrapper
    async def info_listen_event(self, handle):
        """Gets information on an event callback from its handle.

        Args:
            handle: The handle returned when the ``listen_event()`` call was made.

        Returns:
             The values (service, kwargs) supplied when the callback was initially created.

        Examples:
            >>> service, kwargs = self.info_listen_event(handle)

        """
        self.logger.debug("Calling info_listen_event for %s", self.name)
        return await self.AD.events.info_event_callback(self.name, handle)

    @utils.sync_wrapper
    async def fire_event(self, event, **kwargs):
        """Fires an event on the AppDaemon bus, for apps and plugins.

        Args:
            event: Name of the event. Can be a standard Home Assistant event such as
                `service_registered` or an arbitrary custom event such as "MODE_CHANGE".
            **kwargs (optional): Zero or more keyword arguments.

        Keyword Args:
            namespace(str, optional): Namespace to use for the call. See the section on
                `namespaces <APPGUIDE.html#namespaces>`__ for a detailed description.
                In most cases, it is safe to ignore this parameter.
            **kwargs (optional): Zero or more keyword arguments that will be supplied as
                part of the event.

        Returns:
            None.

        Examples:
            >>> self.fire_event("MY_CUSTOM_EVENT", jam="true")

        """
        namespace = self._get_namespace(**kwargs)

        if "namespace" in kwargs:
            del kwargs["namespace"]

        await self.AD.events.fire_event(namespace, event, **kwargs)

    #
    # Time
    #

    def parse_utc_string(self, utc_string):
        """Converts a UTC to its string representation.

        Args:
            utc_string (str): A string that contains a date and time to convert.

        Returns:
            An POSIX timestamp that is equivalent to the date and time contained in `utc_string`.

        """
        return datetime.datetime(*map(int, re.split(r"[^\d]", utc_string)[:-1])).timestamp() + self.get_tz_offset() * 60

    def get_tz_offset(self):
        """Returns the timezone difference between UTC and Local Time in minutes."""
        return self.AD.tz.utcoffset(self.datetime()).total_seconds() / 60

    @staticmethod
    def convert_utc(utc):
        """Gets a `datetime` object for the specified UTC.

        Home Assistant provides timestamps of several different sorts that may be
        used to gain additional insight into state changes. These timestamps are
        in UTC and are coded as `ISO 8601` combined date and time strings. This function
        will accept one of these strings and convert it to a localised Python
        `datetime` object representing the timestamp.

        Args:
            utc: An `ISO 8601` encoded date and time string in the following
                format: `2016-07-13T14:24:02.040658-04:00`

        Returns:
             A localised Python `datetime` object representing the timestamp.

        """
        return iso8601.parse_date(utc)

    @utils.sync_wrapper
    async def sun_up(self):
        """Determines if the sun is currently up.

        Returns:
             bool: ``True`` if the sun is up, ``False`` otherwise.

        Examples:
            >>> if self.sun_up():
            >>>    #do something

        """
        return await self.AD.sched.sun_up()

    @utils.sync_wrapper
    async def sun_down(self):
        """Determines if the sun is currently down.

        Returns:
            bool: ``True`` if the sun is down, ``False`` otherwise.

        Examples:
            >>> if self.sun_down():
            >>>    #do something

        """
        return await self.AD.sched.sun_down()

    @utils.sync_wrapper
    async def parse_time(self, time_str, name=None, aware=False):
        """Creates a `time` object from its string representation.

        This functions takes a string representation of a time, or sunrise,
        or sunset offset and converts it to a datetime.time object.

        Args:
            time_str (str): A representation of the time in a string format with one
                of the following formats:

                    a. ``HH:MM:SS`` - the time in Hours Minutes and Seconds, 24 hour format.

                    b. ``sunrise|sunset [+|- HH:MM:SS]`` - time of the next sunrise or sunset
                    with an optional positive or negative offset in Hours Minutes and seconds.
            name (str, optional): Name of the calling app or module. It is used only for logging purposes.
            aware (bool, optional): If ``True`` the created time object will be aware of timezone.

        Returns:
            A `time` object, representing the time given in the `time_str` argument.

        Examples:
            >>> self.parse_time("17:30:00")
            17:30:00

            >>> time = self.parse_time("sunrise")
            04:33:17

            >>> time = self.parse_time("sunset + 00:30:00")
            19:18:48

            >>> time = self.parse_time("sunrise + 01:00:00")
            05:33:17

        """
        return await self.AD.sched.parse_time(time_str, name, aware)

    @utils.sync_wrapper
    async def parse_datetime(self, time_str, name=None, aware=False):
        """Creates a `datetime` object from its string representation.

        This function takes a string representation of a date and time, or sunrise,
        or sunset offset and converts it to a `datetime` object.

        Args:
            time_str (str): A string representation of the datetime with one of the
                following formats:

                    a. ``YY-MM-DD-HH:MM:SS`` - the date and time in Year, Month, Day, Hours,
                    Minutes, and Seconds, 24 hour format.

                    b. ``HH:MM:SS`` - the time in Hours Minutes and Seconds, 24 hour format.

                    c. ``sunrise|sunset [+|- HH:MM:SS]`` - time of the next sunrise or sunset
                    with an optional positive or negative offset in Hours Minutes and seconds.

                If the ``HH:MM:SS`` format is used, the resulting datetime object will have
                today's date.
            name (str, optional): Name of the calling app or module. It is used only for logging purposes.
            aware (bool, optional): If ``True`` the created datetime object will be aware
                of timezone.

        Returns:
            A `datetime` object, representing the time and date given in the
            `time_str` argument.

        Examples:
            >>> self.parse_datetime("2018-08-09 17:30:00")
            2018-08-09 17:30:00

            >>> self.parse_datetime("17:30:00")
            2019-08-15 17:30:00

            >>> self.parse_datetime("sunrise")
            2019-08-16 05:33:17

            >>> self.parse_datetime("sunset + 00:30:00")
            2019-08-16 19:18:48

            >>> self.parse_datetime("sunrise + 01:00:00")
            2019-08-16 06:33:17
        """
        return await self.AD.sched.parse_datetime(time_str, name, aware)

    @utils.sync_wrapper
    async def get_now(self):
        """Returns the current Local Date and Time.

        Examples:
            >>> self.get_now()
            2019-08-16 21:17:41.098813+00:00

        """
        now = await self.AD.sched.get_now()
        return now.astimezone(self.AD.tz)

    @utils.sync_wrapper
    async def get_now_ts(self):
        """Returns the current Local Timestamp.

        Examples:
             >>> self.get_now_ts()
             1565990318.728324

        """
        return await self.AD.sched.get_now_ts()

    @utils.sync_wrapper
    async def now_is_between(self, start_time, end_time, name=None):
        """Determines is the current `time` is within the specified start and end times.

        This function takes two string representations of a ``time``, or ``sunrise`` or ``sunset``
        offset and returns ``true`` if the current time is between those 2 times. Its
        implementation can correctly handle transitions across midnight.

        Args:
            start_time (str): A string representation of the start time.
            end_time (str): A string representation of the end time.
            name (str, optional): Name of the calling app or module. It is used only for logging purposes.

        Returns:
            bool: ``True`` if the current time is within the specified start and end times,
            ``False`` otherwise.

        Notes:
            The string representation of the ``start_time`` and ``end_time`` should follows
            one of these formats:

                a. ``HH:MM:SS`` - the time in Hours Minutes and Seconds, 24 hour format.

                b. ``sunrise|sunset [+|- HH:MM:SS]``- time of the next sunrise or sunset
                with an optional positive or negative offset in Hours Minutes,
                and Seconds.

        Examples:
            >>> if self.now_is_between("17:30:00", "08:00:00"):
            >>>     #do something

            >>> if self.now_is_between("sunset - 00:45:00", "sunrise + 00:45:00"):
            >>>     #do something

        """
        return await self.AD.sched.now_is_between(start_time, end_time, name)

    @utils.sync_wrapper
    async def sunrise(self, aware=False):
        """Returns a `datetime` object that represents the next time Sunrise will occur.

        Args:
            aware (bool, optional): Specifies if the created datetime object will be
                `aware` of timezone or `not`.

        Examples:
            >>> self.sunrise()
            2019-08-16 05:33:17

        """
        return await self.AD.sched.sunrise(aware)

    @utils.sync_wrapper
    async def sunset(self, aware=False):
        """Returns a `datetime` object that represents the next time Sunset will occur.

        Args:
           aware (bool, optional): Specifies if the created datetime object will be
                `aware` of timezone or `not`.

        Examples:
            >>> self.sunset()
            2019-08-16 19:48:48

        """
        return await self.AD.sched.sunset(aware)

    @utils.sync_wrapper
    async def time(self):
        """Returns a localised `time` object representing the current Local Time.

        Use this in preference to the standard Python ways to discover the current time,
        especially when using the "Time Travel" feature for testing.

        Examples:
            >>> self.time()
            20:15:31.295751

        """
        now = await self.AD.sched.get_now()
        return now.astimezone(self.AD.tz).time()

    @utils.sync_wrapper
    async def datetime(self, aware=False):
        """Returns a `datetime` object representing the current Local Date and Time.

        Use this in preference to the standard Python ways to discover the current
        datetime, especially when using the "Time Travel" feature for testing.

        Args:
            aware (bool, optional): Specifies if the created datetime object will be
                `aware` of timezone or `not`.

        Examples:
            >>> self.datetime()
            2019-08-15 20:15:55.549379

        """
        if aware is True:
            now = await self.AD.sched.get_now()
            return now.astimezone(self.AD.tz)
        else:
            return await self.AD.sched.get_now_naive()

    @utils.sync_wrapper
    async def date(self):
        """Returns a localised `date` object representing the current Local Date.

        Use this in preference to the standard Python ways to discover the current date,
        especially when using the "Time Travel" feature for testing.

        Examples:
            >>> self.date()
            2019-08-15

        """
        now = await self.AD.sched.get_now()
        return now.astimezone(self.AD.tz).date()

    def get_timezone(self):
        """Returns the current time zone."""
        return self.AD.time_zone

    #
    # Scheduler
    #

    @utils.sync_wrapper
    async def timer_running(self, handle):
        """Checks if a previously created timer is still running.

        Args:
            handle: A handle value returned from the original call to create the timer.

        Returns:
            Boolean.

        Examples:
            >>> self.timer_running(handle)

        """
        name = self.name
        self.logger.debug("Checking timer with handle %s for %s", handle, self.name)
        return self.AD.sched.timer_running(name, handle)

    @utils.sync_wrapper
    async def cancel_timer(self, handle):
        """Cancels a previously created timer.

        Args:
            handle: A handle value returned from the original call to create the timer.

        Returns:
            Boolean.

        Examples:
            >>> self.cancel_timer(handle)

        """
        name = self.name
        self.logger.debug("Canceling timer with handle %s for %s", handle, self.name)
        return await self.AD.sched.cancel_timer(name, handle)

    @utils.sync_wrapper
    async def info_timer(self, handle):
        """Gets information on a scheduler event from its handle.

        Args:
            handle: The handle returned when the scheduler call was made.

        Returns:
            `time` - datetime object representing the next time the callback will be fired

            `interval` - repeat interval if applicable, `0` otherwise.

            `kwargs` - the values supplied when the callback was initially created.

            or ``None`` - if handle is invalid or timer no longer exists.

        Examples:
            >>> time, interval, kwargs = self.info_timer(handle)

        """
        return await self.AD.sched.info_timer(handle, self.name)

    @utils.sync_wrapper
    async def run_in(self, callback, delay, **kwargs):
        """Runs the callback in a defined number of seconds.

        This is used to add a delay, for instance, a 60 second delay before
        a light is turned off after it has been triggered by a motion detector.
        This callback should always be used instead of ``time.sleep()`` as
        discussed previously.

        Args:
            callback: Function to be invoked when the requested state change occurs.
                It must conform to the standard Scheduler Callback format documented
                `here <APPGUIDE.html#about-schedule-callbacks>`__.
            delay (int): Delay, in seconds before the callback is invoked.
            **kwargs (optional): Zero or more keyword arguments.

        Keyword Args:
            random_start (int): Start of range of the random time.
            random_end (int): End of range of the random time.
            pin (bool, optional): If True, the callback will be pinned to a particular thread.
            pin_thread (int, optional): Specify which thread from the worker pool the callback
                will be run by (0 - number of threads -1).
            **kwargs: Arbitrary keyword parameters to be provided to the callback
                function when it is invoked.

        Returns:
            A handle that can be used to cancel the timer.

        Notes:
            The ``random_start`` value must always be numerically lower than ``random_end`` value,
            they can be negative to denote a random offset before and event, or positive to
            denote a random offset after an event.

        Examples:
            Run the specified callback after 10 seconds.

            >>> self.handle = self.run_in(self.run_in_c, 10)

            Run the specified callback after 10 seconds with a keyword arg (title).

            >>> self.handle = self.run_in(self.run_in_c, 5, title = "run_in5")

        """
        name = self.name
        self.logger.debug("Registering run_in in %s seconds for %s", delay, name)
        # convert seconds to an int if possible since a common pattern is to
        # pass this through from the config file which is a string
        exec_time = await self.get_now() + timedelta(seconds=int(delay))
        handle = await self.AD.sched.insert_schedule(name, exec_time, callback, False, None, **kwargs)

        return handle

    @utils.sync_wrapper
    async def run_once(self, callback, start, **kwargs):
        """Runs the callback once, at the specified time of day.

        Args:
            callback: Function to be invoked at the specified time of day.
                It must conform to the standard Scheduler Callback format documented
                `here <APPGUIDE.html#about-schedule-callbacks>`__.
            start: Should be either a Python ``time`` object or a ``parse_time()`` formatted
                string that specifies when the callback will occur. If the time
                specified is in the past, the callback will occur the ``next day`` at
                the specified time.
            **kwargs (optional): Zero or more keyword arguments.

        Keyword Args:
            random_start (int): Start of range of the random time.
            random_end (int): End of range of the random time.
            pin (bool, optional): If True, the callback will be pinned to a particular thread.
            pin_thread (int, optional): Specify which thread from the worker pool the callback
                will be run by (0 - number of threads -1).
            **kwargs: Arbitrary keyword parameters to be provided to the callback
                function when it is invoked.

        Returns:
            A handle that can be used to cancel the timer.

        Notes:
            The ``random_start`` value must always be numerically lower than ``random_end`` value,
            they can be negative to denote a random offset before and event, or positive to
            denote a random offset after an event.

        Examples:
            Run at 4pm today, or 4pm tomorrow if it is already after 4pm.

            >>> runtime = datetime.time(16, 0, 0)
            >>> handle = self.run_once(self.run_once_c, runtime)

            Run today at 10:30 using the `parse_time()` function.

            >>> handle = self.run_once(self.run_once_c, "10:30:00")

            Run at sunset.

            >>> handle = self.run_once(self.run_once_c, "sunset")

            Run an hour after sunrise.

            >>> handle = self.run_once(self.run_once_c, "sunrise + 01:00:00")

        """
        if type(start) == datetime.time:
            when = start
        elif type(start) == str:
            start_time_obj = await self.AD.sched._parse_time(start, self.name)
            when = start_time_obj["datetime"].time()
        else:
            raise ValueError("Invalid type for start")
        name = self.name

        self.logger.debug("Registering run_once at %s for %s", when, name)

        now = await self.get_now()
        today = now.date()
        event = datetime.datetime.combine(today, when)
        aware_event = self.AD.sched.convert_naive(event)
        if aware_event < now:
            one_day = datetime.timedelta(days=1)
            aware_event = aware_event + one_day
        handle = await self.AD.sched.insert_schedule(name, aware_event, callback, False, None, **kwargs)
        return handle

    @utils.sync_wrapper
    async def run_at(self, callback, start, **kwargs):
        """Runs the callback once, at the specified time of day.

        Args:
            callback: Function to be invoked at the specified time of day.
                It must conform to the standard Scheduler Callback format documented
                `here <APPGUIDE.html#about-schedule-callbacks>`__.
            start: Should be either a Python ``time`` object or a ``parse_time()`` formatted
                string that specifies when the callback will occur.
            **kwargs (optional): Zero or more keyword arguments.

        Keyword Args:
            random_start (int): Start of range of the random time.
            random_end (int): End of range of the random time.
            pin (bool, optional): If ``True``, the callback will be pinned to a particular thread.
            pin_thread (int, optional): Specify which thread from the worker pool the callback
                will be run by (0 - number of threads -1).
            **kwargs: Arbitrary keyword parameters to be provided to the callback
                function when it is invoked.

        Returns:
            A handle that can be used to cancel the timer.

        Notes:
            The ``random_start`` value must always be numerically lower than ``random_end`` value,
            they can be negative to denote a random offset before and event, or positive to
            denote a random offset after an event.

            The ``run_at()`` function will ``raise`` an exception if the specified time is in the ``past``.

        Examples:
            Run at 4pm today.

            >>> runtime = datetime.time(16, 0, 0)
            >>> today = datetime.date.today()
            >>> event = datetime.datetime.combine(today, runtime)
            >>> handle = self.run_at(self.run_at_c, event)

            Run today at 10:30 using the `parse_time()` function.

            >>> handle = self.run_at(self.run_at_c, "10:30:00")

            Run on a specific date and time.

            >>> handle = self.run_at(self.run_at_c, "2018-12-11 10:30:00")

            Run at the next sunset.

            >>> handle = self.run_at(self.run_at_c, "sunset")

            Run an hour after the next sunrise.

            >>> handle = self.run_at(self.run_at_c, "sunrise + 01:00:00")

        """
        if type(start) == datetime.datetime:
            when = start
        elif type(start) == str:
            start_time_obj = await self.AD.sched._parse_time(start, self.name)
            when = start_time_obj["datetime"]
        else:
            raise ValueError("Invalid type for start")
        aware_when = self.AD.sched.convert_naive(when)
        name = self.name

        self.logger.debug("Registering run_at at %s for %s", when, name)

        now = await self.get_now()
        if aware_when < now:
            raise ValueError("{}: run_at() Start time must be " "in the future".format(self.name))
        handle = await self.AD.sched.insert_schedule(name, aware_when, callback, False, None, **kwargs)
        return handle

    @utils.sync_wrapper
    async def run_daily(self, callback, start, **kwargs):
        """Runs the callback at the same time every day.

        Args:
            callback: Function to be invoked every day at the specified time.
                It must conform to the standard Scheduler Callback format documented
                `here <APPGUIDE.html#about-schedule-callbacks>`__.
            start: Should be either a Python ``time`` object or a ``parse_time()`` formatted
                string that specifies when the callback will occur. If the time
                specified is in the past, the callback will occur the ``next day`` at
                the specified time.
                When specifying sunrise or sunset relative times using the ``parse_datetime()``
                format, the time of the callback will be adjusted every day to track the actual
                value of sunrise or sunset.
            **kwargs (optional): Zero or more keyword arguments.

        Keyword Args:
            random_start (int): Start of range of the random time.
            random_end (int): End of range of the random time.
            pin (bool, optional): If ``True``, the callback will be pinned to a particular thread.
            pin_thread (int, optional): Specify which thread from the worker pool the callback
                will be run by (0 - number of threads -1).
            **kwargs: Arbitrary keyword parameters to be provided to the callback
                function when it is invoked.

        Returns:
            A handle that can be used to cancel the timer.

        Notes:
            The ``random_start`` value must always be numerically lower than ``random_end`` value,
            they can be negative to denote a random offset before and event, or positive to
            denote a random offset after an event.

        Examples:
            Run daily at 7pm.

            >>> runtime = datetime.time(19, 0, 0)
            >>> self.run_daily(self.run_daily_c, runtime)

            Run at 10:30 every day using the `parse_time()` function.

            >>> handle = self.run_daily(self.run_daily_c, "10:30:00")

            Run every day at sunrise.

            >>> handle = self.run_daily(self.run_daily_c, "sunrise")

            Run every day an hour after sunset.

            >>> handle = self.run_daily(self.run_daily_c, "sunset + 01:00:00")

        """
        info = None
        when = None
        if type(start) == datetime.time:
            when = start
        elif type(start) == str:
            info = await self.AD.sched._parse_time(start, self.name)
        else:
            raise ValueError("Invalid type for start")

        if info is None or info["sun"] is None:
            if when is None:
                when = info["datetime"].time()
            aware_now = await self.get_now()
            now = self.AD.sched.make_naive(aware_now)
            today = now.date()
            event = datetime.datetime.combine(today, when)
            if event < now:
                event = event + datetime.timedelta(days=1)
            handle = await self.run_every(callback, event, 24 * 60 * 60, **kwargs)
        elif info["sun"] == "sunrise":
            kwargs["offset"] = info["offset"]
            handle = await self.run_at_sunrise(callback, **kwargs)
        else:
            kwargs["offset"] = info["offset"]
            handle = await self.run_at_sunset(callback, **kwargs)
        return handle

    @utils.sync_wrapper
    async def run_hourly(self, callback, start, **kwargs):
        """Runs the callback at the same time every hour.

        Args:
            callback: Function to be invoked every hour at the specified time.
                It must conform to the standard Scheduler Callback format documented
                `here <APPGUIDE.html#about-schedule-callbacks>`__.
            start: A Python ``time`` object that specifies when the callback will occur,
                the hour component of the time object is ignored. If the time specified
                is in the past, the callback will occur the ``next hour`` at the specified
                time. If time is not supplied, the callback will start an hour from the
                time that ``run_hourly()`` was executed.
            **kwargs (optional): Zero or more keyword arguments.

        Keyword Args:
            random_start (int): Start of range of the random time.
            random_end (int): End of range of the random time.
            pin (bool, optional): If ``True``, the callback will be pinned to a particular thread.
            pin_thread (int, optional): Specify which thread from the worker pool the callback
                will be run by (0 - number of threads -1).
            **kwargs: Arbitrary keyword parameters to be provided to the callback
                function when it is invoked.

        Returns:
            A handle that can be used to cancel the timer.

        Notes:
            The ``random_start`` value must always be numerically lower than ``random_end`` value,
            they can be negative to denote a random offset before and event, or positive to
            denote a random offset after an event.

        Examples:
            Run every hour, on the hour.

            >>> runtime = datetime.time(0, 0, 0)
            >>> self.run_hourly(self.run_hourly_c, runtime)

        """
        now = await self.get_now()
        if start is None:
            event = now + datetime.timedelta(hours=1)
        else:
            event = now
            event = event.replace(minute=start.minute, second=start.second)
            if event < now:
                event = event + datetime.timedelta(hours=1)
        handle = await self.run_every(callback, event, 60 * 60, **kwargs)
        return handle

    @utils.sync_wrapper
    async def run_minutely(self, callback, start, **kwargs):
        """Runs the callback at the same time every minute.

        Args:
            callback: Function to be invoked every minute.
                It must conform to the standard Scheduler Callback format documented
                `here <APPGUIDE.html#about-schedule-callbacks>`__.
            start: A Python ``time`` object that specifies when the callback will occur,
                the hour and minute components of the time object are ignored. If the
                time specified is in the past, the callback will occur the ``next minute`` at
                the specified time. If time is not supplied, the callback will start a
                minute from the time that ``run_minutely()`` was executed.
            **kwargs (optional): Zero or more keyword arguments.

        Keyword Args:
            random_start (int): Start of range of the random time.
            random_end (int): End of range of the random time.
            pin (bool, optional): If True, the callback will be pinned to a particular thread.
            pin_thread (int, optional): Specify which thread from the worker pool the callback
                will be run by (0 - number of threads -1).
            **kwargs: Arbitrary keyword parameters to be provided to the callback
                function when it is invoked.

        Returns:
            A handle that can be used to cancel the timer.

        Notes:
            The ``random_start`` value must always be numerically lower than ``random_end`` value,
            they can be negative to denote a random offset before and event, or positive to
            denote a random offset after an event.

        Examples:
            Run every minute on the minute.

            >>> time = datetime.time(0, 0, 0)
            >>> self.run_minutely(self.run_minutely_c, time)

        """
        now = await self.get_now()
        if start is None:
            event = now + datetime.timedelta(minutes=1)
        else:
            event = now
            event = event.replace(second=start.second)
            if event < now:
                event = event + datetime.timedelta(minutes=1)
        handle = await self.run_every(callback, event, 60, **kwargs)
        return handle

    @utils.sync_wrapper
    async def run_every(self, callback, start, interval, **kwargs):
        """Runs the callback with a configurable delay starting at a specific time.

        Args:
            callback: Function to be invoked when the time interval is reached.
                It must conform to the standard Scheduler Callback format documented
                `here <APPGUIDE.html#about-schedule-callbacks>`__.
            start: A Python ``datetime`` object that specifies when the initial callback
                will occur, or can take the `now` string alongside an added offset. If given
                in the past, it will be executed in the next interval time.
            interval: Frequency (expressed in seconds) in which the callback should be executed.
            **kwargs: Arbitrary keyword parameters to be provided to the callback
                function when it is invoked.

        Keyword Args:
            random_start (int): Start of range of the random time.
            random_end (int): End of range of the random time.
            pin (bool, optional): If ``True``, the callback will be pinned to a particular thread.
            pin_thread (int, optional): Specify which thread from the worker pool the callback
                will be run by (0 - number of threads -1).


        Returns:
            A handle that can be used to cancel the timer.

        Notes:
            The ``random_start`` value must always be numerically lower than ``random_end`` value,
            they can be negative to denote a random offset before and event, or positive to
            denote a random offset after an event.

        Examples:
            Run every 17 minutes starting in 2 hours time.

            >>> self.run_every(self.run_every_c, time, 17 * 60)

            Run every 10 minutes starting now.

            >>> self.run_every(self.run_every_c, "now", 10 * 60)

            Run every 5 minutes starting now plus 5 seconds.

            >>> self.run_every(self.run_every_c, "now+5", 5 * 60)

        """
        name = self.name
        now = await self.get_now()

        if isinstance(start, str) and "now" in start:  # meaning immediate time required
            now_offset = 0
            if "+" in start:  # meaning time to be added
                now_offset = int(re.findall(r"\d+", start)[0])

            aware_start = await self.get_now()
            aware_start = aware_start + datetime.timedelta(seconds=now_offset)

        else:
            aware_start = self.AD.sched.convert_naive(start)

        if aware_start < now:
            aware_start = now + datetime.timedelta(seconds=interval)

        self.logger.debug(
            "Registering run_every starting %s in %ss intervals for %s", aware_start, interval, name,
        )

        handle = await self.AD.sched.insert_schedule(
            name, aware_start, callback, True, None, interval=interval, **kwargs
        )
        return handle

    @utils.sync_wrapper
    async def _schedule_sun(self, name, type_, callback, **kwargs):

        if type_ == "next_rising":
            event = self.AD.sched.next_sunrise()
        else:
            event = self.AD.sched.next_sunset()

        handle = await self.AD.sched.insert_schedule(name, event, callback, True, type_, **kwargs)
        return handle

    @utils.sync_wrapper
    async def run_at_sunset(self, callback, **kwargs):
        """Runs a callback every day at or around sunset.

        Args:
            callback: Function to be invoked at or around sunset. It must conform to the
                standard Scheduler Callback format documented `here <APPGUIDE.html#about-schedule-callbacks>`__.
            **kwargs: Arbitrary keyword parameters to be provided to the callback
                function when it is invoked.

        Keyword Args:
            offset (int, optional): The time in seconds that the callback should be delayed after
                sunset. A negative value will result in the callback occurring before sunset.
                This parameter cannot be combined with ``random_start`` or ``random_end``.
            random_start (int): Start of range of the random time.
            random_end (int): End of range of the random time.
            pin (bool, optional): If ``True``, the callback will be pinned to a particular thread.
            pin_thread (int, optional): Specify which thread from the worker pool the callback
                will be run by (0 - number of threads -1).

        Returns:
            A handle that can be used to cancel the timer.

        Notes:
            The ``random_start`` value must always be numerically lower than ``random_end`` value,
            they can be negative to denote a random offset before and event, or positive to
            denote a random offset after an event.

        Examples:
            Example using timedelta.

            >>> self.run_at_sunset(self.sun, offset = datetime.timedelta(minutes = -45).total_seconds())

            Or you can just do the math yourself.

            >>> self.run_at_sunset(self.sun, offset = 30 * 60)

            Run at a random time +/- 60 minutes from sunset.

            >>> self.run_at_sunset(self.sun, random_start = -60*60, random_end = 60*60)

            Run at a random time between 30 and 60 minutes before sunset.

            >>> self.run_at_sunset(self.sun, random_start = -60*60, random_end = 30*60)

        """
        name = self.name
        self.logger.debug("Registering run_at_sunset with kwargs = %s for %s", kwargs, name)
        handle = await self._schedule_sun(name, "next_setting", callback, **kwargs)
        return handle

    @utils.sync_wrapper
    async def run_at_sunrise(self, callback, **kwargs):
        """Runs a callback every day at or around sunrise.

        Args:
            callback: Function to be invoked at or around sunrise. It must conform to the
                standard Scheduler Callback format documented `here <APPGUIDE.html#about-schedule-callbacks>`__.
            **kwargs: Arbitrary keyword parameters to be provided to the callback
                function when it is invoked.

        Keyword Args:
            offset (int, optional): The time in seconds that the callback should be delayed after
                sunrise. A negative value will result in the callback occurring before sunrise.
                This parameter cannot be combined with ``random_start`` or ``random_end``.
            random_start (int): Start of range of the random time.
            random_end (int): End of range of the random time.
            pin (bool, optional): If ``True``, the callback will be pinned to a particular thread.
            pin_thread (int, optional): Specify which thread from the worker pool the callback
                will be run by (0 - number of threads -1).

        Returns:
            A handle that can be used to cancel the timer.


        Notes:
            The ``random_start`` value must always be numerically lower than ``random_end`` value,
            they can be negative to denote a random offset before and event, or positive to
            denote a random offset after an event.

        Examples:
            Run 45 minutes before sunset.

            >>> self.run_at_sunrise(self.sun, offset = datetime.timedelta(minutes = -45).total_seconds())

            Or you can just do the math yourself.

            >>> self.run_at_sunrise(self.sun, offset = 30 * 60)

            Run at a random time +/- 60 minutes from sunrise.

            >>> self.run_at_sunrise(self.sun, random_start = -60*60, random_end = 60*60)

            Run at a random time between 30 and 60 minutes before sunrise.

            >>> self.run_at_sunrise(self.sun, random_start = -60*60, random_end = 30*60)

        """
        name = self.name
        self.logger.debug("Registering run_at_sunrise with kwargs = %s for %s", kwargs, name)
        handle = await self._schedule_sun(name, "next_rising", callback, **kwargs)
        return handle

    #
    # Dashboard
    #

    def dash_navigate(self, target, timeout=-1, ret=None, sticky=0, deviceid=None, dashid=None):
        """Forces all connected Dashboards to navigate to a new URL.

        Args:
            target (str): Name of the new Dashboard to navigate to (e.g., ``/SensorPanel``).
                Note that this value is not a URL.
            timeout (int): Length of time to stay on the new dashboard before returning
                to the original. This argument is optional and if not specified, the
                navigation will be permanent. Note that if there is a click or touch on
                the new panel before the timeout expires, the timeout will be cancelled.
            ret (str): Dashboard to return to after the timeout has elapsed.
            sticky (int): Specifies whether or not to return to the original dashboard
                after it has been clicked on. The default behavior (``sticky=0``) is to remain
                on the new dashboard if clicked, or return to the original otherwise.
                By using a different value (sticky= 5), clicking the dashboard will extend
                the amount of time (in seconds), but it will return to the original dashboard
                after a period of inactivity equal to timeout.
            deviceid (str): If set, only the device which has the same deviceid will navigate.
            dashid (str): If set, all devices currently on a dashboard which the title contains
                the substring dashid will navigate. ex: if dashid is "kichen", it will match
                devices which are on "kitchen lights", "kitchen sensors", "ipad - kitchen", etc.

        Returns:
            None.

        Examples:
            Switch to AlarmStatus Panel then return to current panel after 10 seconds.

            >>> self.dash_navigate("/AlarmStatus", timeout=10)

            Switch to Locks Panel then return to Main panel after 10 seconds.

            >>> self.dash_navigate("/Locks", timeout=10, ret="/SensorPanel")

        """
        kwargs = {"command": "navigate", "target": target, "sticky": sticky}

        if timeout != -1:
            kwargs["timeout"] = timeout
        if ret is not None:
            kwargs["return"] = ret
        if deviceid is not None:
            kwargs["deviceid"] = deviceid
        if dashid is not None:
            kwargs["dashid"] = dashid
        self.fire_event("ad_dashboard", **kwargs)

    #
    # Async
    #

    async def run_in_executor(self, func, *args, **kwargs):
        """Runs a Sync function from within an Async function using Executor threads.
            The function is actually awaited during execution
        Args:
            func: The function to be executed.
            *args (optional): Any additional arguments to be used by the function
            **kwargs (optional): Any additional keyword arguments to be used by the function
        Returns:
            None
        Examples:
            >>> await self.run_in_executor(self.run_request)
        """
        return await utils.run_in_executor(self, func, *args, **kwargs)

    def submit_to_executor(self, func, *args, **kwargs):
        """Submits a Sync function from within another Sync function to be executed using Executor threads.
            The function is not waited to be executed. As it submits and continues the rest of the code.
            This can be useful if wanting to execute a long running code, and don't want it to hold up the
            thread for other callbacks.
        Args:
            func: The function to be executed.
            *args (optional): Any additional arguments to be used by the function
            **kwargs (optional): Any additional keyword arguments to be used by the function.
            Part of the keyword arguments will be the ``callback``, which will be ran when the function has completed execution
        Returns:
            A Future, which can be cancelled by calling f.cancel().
        Examples:
            >>> f = self.submit_to_executor(self.run_request, callback=self.callback)
            >>>
            >>> def callback(self, kwargs):
        """

        callback = kwargs.pop("callback", None)

        # get stuff we'll need to fake scheduler call
        sched_data = {
            "id": uuid.uuid4().hex,
            "name": self.name,
            "objectid": self.AD.app_management.objects[self.name]["id"],
            "type": "scheduler",
            "function": callback,
            "pin_app": self.get_app_pin(),
            "pin_thread": self.get_pin_thread(),
        }

        def callback_inner(f):
            try:
                # TODO: use our own callback type instead of borrowing
                # from scheduler
                rargs = {}
                rargs["result"] = f.result()
                sched_data["kwargs"] = rargs
                self.create_task(self.AD.threading.dispatch_worker(self.name, sched_data))

                # callback(f.result(), kwargs)
            except Exception as e:
                self.error(e, level="ERROR")

        f = self.AD.executor.submit(func, *args, **kwargs)

        if callback is not None:
            self.logger.debug("Adding add_done_callback for future %s for %s", f, self.name)
            f.add_done_callback(callback_inner)

        self.AD.futures.add_future(self.name, f)
        return f

    @utils.sync_wrapper
    async def create_task(self, coro, callback=None, **kwargs):
        """Schedules a Coroutine to be executed.

        Args:
            coro: The coroutine object (`not coroutine function`) to be executed.
            callback: The non-async callback to be executed when complete.
            **kwargs (optional): Any additional keyword arguments to send the callback.

        Returns:
            A Future, which can be cancelled by calling f.cancel().

        Examples:
            >>> f = self.create_task(asyncio.sleep(3), callback=self.coro_callback)
            >>>
            >>> def coro_callback(self, kwargs):

        """
        # get stuff we'll need to fake scheduler call
        sched_data = {
            "id": uuid.uuid4().hex,
            "name": self.name,
            "objectid": self.AD.app_management.objects[self.name]["id"],
            "type": "scheduler",
            "function": callback,
            "pin_app": await self.get_app_pin(),
            "pin_thread": await self.get_pin_thread(),
        }

        def callback_inner(f):
            try:
                # TODO: use our own callback type instead of borrowing
                # from scheduler
                kwargs["result"] = f.result()
                sched_data["kwargs"] = kwargs
                self.create_task(self.AD.threading.dispatch_worker(self.name, sched_data))

                # callback(f.result(), kwargs)
            except asyncio.CancelledError:
                pass

        f = asyncio.ensure_future(coro)
        if callback is not None:
            self.logger.debug("Adding add_done_callback for future %s for %s", f, self.name)
            f.add_done_callback(callback_inner)

        self.AD.futures.add_future(self.name, f)
        return f

    @staticmethod
    async def sleep(delay, result=None):
        """Pause execution for a certain time span
        (not available in sync apps)

        Args:
            delay (float): Number of seconds to pause.
            result (optional): Result to return upon delay completion.

        Returns:
            Result or `None`.

        Notes:
            This function is not available in sync apps.

        Examples:
            >>> async def myfunction(self):
            >>>     await self.sleep(5)
        """
        is_async = None
        try:
            asyncio.get_event_loop()
            is_async = True
        except RuntimeError:
            is_async = False

        if not is_async:
            raise RuntimeError("The sleep method is for use in ASYNC methods only")

        return await asyncio.sleep(delay, result=result)

    #
    # Other
    #

    def run_in_thread(self, callback, thread, **kwargs):
        """Schedules a callback to be run in a different thread from the current one.

        Args:
            callback: Function to be run on the new thread.
            thread (int): Thread number (0 - number of threads).
            **kwargs: Arbitrary keyword parameters to be provided to the callback
                function when it is invoked.

        Returns:
            None.

        Examples:
            >>> self.run_in_thread(my_callback, 8)

        """
        self.run_in(callback, 0, pin=False, pin_thread=thread, **kwargs)

    @utils.sync_wrapper
    async def get_thread_info(self):
        """Gets information on AppDaemon worker threads.

        Returns:
            A dictionary containing all the information for AppDaemon worker threads.

        Examples:
            >>> thread_info = self.get_thread_info()

        """
        return await self.AD.threading.get_thread_info()

    @utils.sync_wrapper
    async def get_scheduler_entries(self):
        """Gets information on AppDaemon scheduler entries.

        Returns:
            A dictionary containing all the information for entries in the AppDaemon scheduler.

        Examples:
            >>> schedule = self.get_scheduler_entries()

        """
        return await self.AD.sched.get_scheduler_entries()

    @utils.sync_wrapper
    async def get_callback_entries(self):
        """Gets information on AppDaemon callback entries.

        Returns:
            A dictionary containing all the information for entries in the AppDaemon state,
            and event callback table.

        Examples:
            >>> callbacks = self.get_callback_entries()

        """
        return await self.AD.callbacks.get_callback_entries()

    @utils.sync_wrapper
    async def depends_on_module(self, *modules):
        """Registers a global_modules dependency for an app.

        Args:
            *modules: Modules to register a dependency on.

        Returns:
            None.

        Examples:
            >>> import somemodule
            >>> import anothermodule
            >>> # later
            >>> self.depends_on_module([somemodule)

        """
        return await self.AD.app_management.register_module_dependency(self.name, *modules)<|MERGE_RESOLUTION|>--- conflicted
+++ resolved
@@ -5,11 +5,7 @@
 import re
 from datetime import timedelta
 from copy import deepcopy
-<<<<<<< HEAD
-from typing import Callable, Optional, Any
-=======
 from typing import Any, Optional, Callable
->>>>>>> 4b3cacfb
 
 # needed for fake coro cb that looks like scheduler
 import uuid
