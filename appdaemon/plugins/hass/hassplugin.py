import asyncio
import json
import ssl
import websocket
import traceback
import aiohttp
import pytz
from deepdiff import DeepDiff
import datetime
from urllib.parse import quote

import appdaemon.utils as utils
from appdaemon.appdaemon import AppDaemon
from appdaemon.plugin_management import PluginBase

async def no_func():
    pass

def hass_check(func):
    def func_wrapper(*args, **kwargs):
        self = args[0]
        if not self.reading_messages:
            self.logger.warning("Attempt to call Home Assistant while disconnected: %s", func.__name__)
            return no_func()
        else:
            return func(*args, **kwargs)

    return func_wrapper


class HassPlugin(PluginBase):

    def __init__(self, ad: AppDaemon, name, args):
        super().__init__(ad, name, args)

        # Store args
        self.AD = ad
        self.config = args
        self.name = name

        self.stopping = False
        self.ws = None
        self.reading_messages = False
        self.metadata = None
        self.hass_booting = False

        self.logger.info("HASS Plugin Initializing")

        self.name = name

        if "namespace" in args:
            self.namespace = args["namespace"]
        else:
            self.namespace = "default"

        if "ha_key" in args:
            self.ha_key = args["ha_key"]
            self.logger.warning("ha_key is deprecated please use HASS Long Lived Tokens instead")
        else:
            self.ha_key = None

        if "token" in args:
            self.token = args["token"]
        else:
            self.token = None

        if "ha_url" in args:
            self.ha_url = args["ha_url"]
        else:
            self.logger.warning("ha_url not found in HASS configuration - module not initialized")

        if "cert_path" in args:
            self.cert_path = args["cert_path"]
        else:
            self.cert_path = None

        if "timeout" in args:
            self.timeout = args["timeout"]
        else:
            self.timeout = None

        if "cert_verify" in args:
            self.cert_verify = args["cert_verify"]
        else:
            self.cert_verify = True

        if "commtype" in args:
            self.commtype = args["commtype"]
        else:
            self.commtype = "WS"

        if "appdaemon_startup_conditions" in args:
            self.appdaemon_startup_conditions = args["appdaemon_startup_conditions"]
        else:
            self.appdaemon_startup_conditions = None

        if "plugin_startup_conditions" in args:
            self.plugin_startup_conditions = args["plugin_startup_conditions"]
        else:
            self.plugin_startup_conditions = None

        self.session = None
        self.first_time = False
        self.already_notified = False
        self.services = None

        self.logger.info("HASS Plugin initialization complete")

    async def am_reading_messages(self):
        return self.reading_messages

    def stop(self):
        self.logger.debug("stop() called for %s", self.name)
        self.stopping = True
        if self.ws is not None:
            self.ws.close()

    #
    # Get initial state
    #

    async def get_complete_state(self):

        hass_state = await self.get_hass_state()
        states = {}     
        for state in hass_state:
            states[state["entity_id"]] = state
        self.logger.debug("Got state")
        self.logger.debug("*** Sending Complete State: %s ***", hass_state)
        return states

    #
    # Get HASS Metadata
    #

    async def get_metadata(self):
        return self.metadata

    #
    # Handle state updates
    #

    async def evaluate_started(self, delay_done, plugin_booting, event=None):

        if plugin_booting is True:
            startup_conditions = self.plugin_startup_conditions
        else:
            startup_conditions = self.appdaemon_startup_conditions

        state_start = False
        event_start = False
        if startup_conditions is None:
            state_start = True
            event_start = True
        else:
            if "delay" in startup_conditions:
                if delay_done is False:
                    self.logger.info("Delaying startup for %s seconds", startup_conditions["delay"])
                    await asyncio.sleep(int(startup_conditions["delay"]))

            if "state" in startup_conditions:
                state = await self.get_complete_state()
                entry = startup_conditions["state"]
                if "value" in entry:
                    print(entry["value"], state[entry["entity"]])
                    print(DeepDiff(state[entry["entity"]], entry["value"]))
                    if entry["entity"] in state and "values_changed" not in DeepDiff(entry["value"], state[entry["entity"]]):
                        self.logger.info("Startup condition met: %s=%s", entry["entity"], entry["value"])
                        state_start = True
                elif entry["entity"] in state:
                    self.logger.info("Startup condition met: %s exists", entry["entity"])
                    state_start = True
            else:
                state_start = True

            if "event" in startup_conditions:
                if event is not None:
                    entry = startup_conditions["event"]
                    if "data" not in entry:
                        if entry["event_type"] == event["event_type"]:
                            event_start = True
                            self.logger.info("Startup condition met: event type %s fired", event["event_type"])
                    else:
                        if entry["event_type"] == event["event_type"]:
                            if "values_changed" not in DeepDiff(event["data"], entry["data"]):
                                event_start = True
                                self.logger.info("Startup condition met: event type %s, data = %s fired", event["event_type"], entry["data"])

            else:
                event_start = True

        if state_start is True and event_start is True:
            # We are good to go
            self.reading_messages = True
            state = await self.get_complete_state()
            await self.AD.plugins.notify_plugin_started(self.name, self.namespace, self.metadata, state, self.first_time)
            self.first_time = False
            self.already_notified = False


    async def get_updates(self):

        _id = 0

        self.already_notified = False
        self.first_time = True
        while not self.stopping:
            _id += 1
            try:
                #
                # Connect to websocket interface
                #
                url = self.ha_url
                if url.startswith('https://'):
                    url = url.replace('https', 'wss', 1)
                elif url.startswith('http://'):
                    url = url.replace('http', 'ws', 1)

                sslopt = {}
                if self.cert_verify is False:
                    sslopt = {'cert_reqs': ssl.CERT_NONE}
                if self.cert_path:
                    sslopt['ca_certs'] = self.cert_path
                self.ws = websocket.create_connection(
                    "{}/api/websocket".format(url), sslopt=sslopt
                )
                res = await utils.run_in_executor(self, self.ws.recv)
                result = json.loads(res)
                self.logger.info("Connected to Home Assistant %s", result["ha_version"])
                #
                # Check if auth required, if so send password
                #
                if result["type"] == "auth_required":
                    if self.token is not None:
                        auth = json.dumps({
                            "type": "auth",
                            "access_token": self.token
                        })
                    elif self.ha_key is not None:
                        auth = json.dumps({
                            "type": "auth",
                            "api_password": self.ha_key
                        })
                    else:
                        raise ValueError("HASS requires authentication and none provided in plugin config")

                    await utils.run_in_executor(self, self.ws.send, auth)
                    result = json.loads(self.ws.recv())
                    if result["type"] != "auth_ok":
                        self.logger.warning("Error in authentication")
                        raise ValueError("Error in authentication")
                #
                # Subscribe to event stream
                #
                sub = json.dumps({
                    "id": _id,
                    "type": "subscribe_events"
                })
                await utils.run_in_executor(self, self.ws.send, sub)
                result = json.loads(self.ws.recv())
                if not (result["id"] == _id and result["type"] == "result" and
                                result["success"] is True):
                    self.logger.warning("Unable to subscribe to HA events, id = %s", _id)
                    self.logger.warning(result)
                    raise ValueError("Error subscribing to HA Events")

                #
                # Grab Metadata
                #
                self.metadata = await self.get_hass_config()
                #
                # Register Services
                #
                self.services = await self.get_hass_services()
                for domain in self.services:
                    for service in domain["services"]:
                        self.AD.services.register_service(self.get_namespace(), domain["domain"], service, self.call_plugin_service)

                # Decide if we can start yet
                self.logger.info("Evaluating startup conditions")
                await self.evaluate_started(False, self.hass_booting)

                #state = await self.get_complete_state()
                #self.reading_messages = True

                #await self.AD.plugins.notify_plugin_started(self.name, self.namespace, self.metadata, state,
                                                            #self.first_time)
                #self.first_time = False
                #self.already_notified = False

                #
                # Loop forever consuming events
                #
                while not self.stopping:
                    ret = await utils.run_in_executor(self, self.ws.recv)
                    result = json.loads(ret)

                    if not (result["id"] == _id and result["type"] == "event"):
                        self.logger.warning("Unexpected result from Home Assistant, id = %s", _id)
                        self.logger.warning(result)

                    if self.reading_messages is False:
                        if result["type"] == "event":
                            await self.evaluate_started(True, self.hass_booting, result["event"])
                        else:
                            await self.evaluate_started(True, self.hass_booting)
                    else:
                        await self.AD.events.process_event(self.namespace, result["event"])

                self.reading_messages = False

            except:
                self.reading_messages = False
                self.hass_booting = True
                if not self.already_notified:
                    await self.AD.plugins.notify_plugin_stopped(self.name, self.namespace)
                    self.already_notified = True
                if not self.stopping:
                    self.logger.warning("Disconnected from Home Assistant, retrying in 5 seconds")
                    self.logger.debug('-' * 60)
                    self.logger.debug("Unexpected error:")
                    self.logger.debug('-' * 60)
                    self.logger.debug(traceback.format_exc())
                    self.logger.debug('-' * 60)
                    await asyncio.sleep(5)

        self.logger.info("Disconnecting from Home Assistant")

    def get_namespace(self):
        return self.namespace

    #
    # Utility functions
    #

    def utility(self):
        self.logger.debug("Utility")
        return None

    #
    # Home Assistant Interactions
    #

    #
    # State
    #

    @hass_check
    async def set_plugin_state(self, namespace, entity_id, **kwargs):
        self.logger.debug("set_plugin_state() %s %s %s", namespace, entity_id, kwargs)
        config = (await self.AD.plugins.get_plugin_object(namespace)).config

        #TODO cert_path is not used
        if "cert_path" in config:
            cert_path = config["cert_path"]
        else:
            cert_path = False

        if "token" in config:
            headers = {'Authorization': "Bearer {}".format(config["token"])}
        elif "ha_key"  in config:
            headers = {'x-ha-access': config["ha_key"]}
        else:
            headers = {}
<<<<<<< HEAD
            r = None
        api_url = "{}/api/states/{}".format(config["ha_url"], entity_id)
=======

        apiurl = "{}/api/states/{}".format(config["ha_url"], entity_id)
>>>>>>> 56dbf67d
        try:
            r = await self.session.post(api_url, headers=headers, json=kwargs, verify_ssl=self.cert_verify)
            if r.status == 200 or r.status == 201:
                state = await r.json()
                self.logger.debug("return = %s", state)
            else:
                self.logger.warning("Error setting Home Assistant state %s.%s, %s", namespace, entity_id, kwargs )
                txt = await r.text()
                self.logger.warning("Code: %s, error: %s", r.status, txt)
                state = None
            return state
        except (asyncio.TimeoutError, asyncio.CancelledError):
            self.logger.warning("Timeout in set_state(%s, %s, %s)", namespace, entity_id, kwargs)
        except aiohttp.client_exceptions.ServerDisconnectedError:
            self.logger.warning("HASS Disconnected unexpectedly during set_state()")
        except:
            self.logger.warning('-' * 60)
            self.logger.warning("Unexpected error during set_plugin_state()")
            self.logger.warning("Arguments: %s = %s", entity_id, kwargs)
            self.logger.warning('-' * 60)
            self.logger.warning(traceback.format_exc())
            self.logger.warning('-' * 60)
            return None

    @hass_check
    async def call_plugin_service(self, namespace, domain, service, data):
        self.logger.debug("call_plugin_service() namespace=%s domain=%s service=%s data=%s", namespace, domain, service, data)

        #
        # If data is a string just assume it's an entity_id
        #
        if isinstance(data, str):
            data = {"entity_id": data}

        config = (await self.AD.plugins.get_plugin_object(namespace)).config
        if "token" in config:
            headers = {'Authorization': "Bearer {}".format(config["token"])}
        elif "ha_key" in config:
            headers = {'x-ha-access': config["ha_key"]}
        else:
            headers = {}

        if domain == "database":
            if "entity_id" in data and data["entity_id"] != "":
                filter_entity_id = "?filter_entity_id={}".format(data["entity_id"])
            else:
                filter_entity_id = ""
            start_time = ""
            end_time = ""
            if "days" in data:
                days = data["days"]
                if days - 1 < 0:
                    days = 1
            else:
                days = 1
            if "start_time" in data:
                if isinstance(data["start_time"], str):
                    start_time = utils.str_to_dt(data["start_time"]).replace(microsecond=0)
                elif isinstance(data["start_time"], datetime.datetime):
                    start_time = self.AD.tz.localize(data["start_time"]).replace(microsecond=0)
                else:
                    raise ValueError("Invalid type for start time")

            if "end_time" in data:
                if isinstance(data["end_time"], str):
                    end_time = utils.str_to_dt(data["end_time"]).replace(microsecond=0)
                elif isinstance(data["end_time"], datetime.datetime):
                    end_time = self.AD.tz.localize(data["end_time"]).replace(microsecond=0)
                else:
                    raise ValueError("Invalid type for end time")

            if start_time != "" and end_time != "": #if both are declared, it can't process entity_id
                filter_entity_id = ""
            
            elif (filter_entity_id != "" and start_time == "") and "days" in data: #if starttime is not declared and entity_id is declared, and days specified
                start_time = (await self.AD.sched.get_now()).replace(microsecond=0) - datetime.timedelta(days = days)
                
            elif filter_entity_id == "" and start_time != "" and end_time == "" and "days" in data: #if starttime is declared and entity_id is not declared, and days specified
                end_time = start_time + datetime.timedelta(days = days)
                
            elif filter_entity_id == "" and end_time != "" and start_time == "" and "days" in data: #if endtime is declared and entity_id is not declared, and days specified
                start_time = end_time - datetime.timedelta(days = days)
            
            if start_time != "":
                timestamp = "/{}".format(utils.dt_to_str(start_time.replace(microsecond=0), self.AD.tz))

                if filter_entity_id != "": #if entity_id is specified, end_time cannot be used
                    end_time = ""

                if end_time != "":
                    end_time = "?end_time={}".format(quote(utils.dt_to_str(end_time.replace(microsecond=0), self.AD.tz)))

            else: #if no start_time is specified, other parameters are invalid
                timestamp = ""
                end_time = ""

            api_url = "{}/api/history/period{}{}{}".format(config["ha_url"], timestamp, filter_entity_id, end_time)

        elif domain == "template":
            api_url = "{}/api/template".format(config["ha_url"])
            
        else:
            api_url = "{}/api/services/{}/{}".format(config["ha_url"], domain, service)

        try:
            if domain == "database":
                r = await self.session.get(api_url, headers=headers, verify_ssl=self.cert_verify)
            else:
                r = await self.session.post(api_url, headers=headers, json=data, verify_ssl=self.cert_verify)
                
            if r.status == 200 or r.status == 201:
                if domain == "template":
                    result = await r.text()
                else:
                    result = await r.json()
            else:
                self.logger.warning("Error calling Home Assistant service %s/%s/%s", namespace, domain, service)
                txt = await r.text()
                self.logger.warning("Code: %s, error: %s", r.status, txt)
                result = None

            return result
        except (asyncio.TimeoutError, asyncio.CancelledError):
            self.logger.warning("Timeout in call_service(%s/%s/%s, %s)", namespace, domain, service, data)
        except aiohttp.client_exceptions.ServerDisconnectedError:
            self.logger.warning("HASS Disconnected unexpectedly during call_service()")
        except:
            self.logger.warning('-' * 60)
            self.logger.warning("Unexpected error during call_plugin_service()")
            self.logger.warning("Service: %s.%s.%s Arguments: %s", namespace, domain, service, data)
            self.logger.warning('-' * 60)
            self.logger.warning(traceback.format_exc())
            self.logger.warning('-' * 60)
            return None

    async def get_hass_state(self, entity_id=None):

        if self.token is not None:
            headers = {'Authorization': "Bearer {}".format(self.token)}
        elif self.ha_key is not None:
            headers = {'x-ha-access': self.ha_key}
        else:
            headers = {}

        if entity_id is None:
            api_url = "{}/api/states".format(self.ha_url)
        else:
            api_url = "{}/api/states/{}".format(self.ha_url, entity_id)
        self.logger.debug("get_ha_state: url is %s", api_url)
        r = await self.session.get(api_url, headers=headers, verify_ssl=self.cert_verify)
        if r.status == 200 or r.status == 201:
            state = await r.json()
        else:
            self.logger.warning("Error getting Home Assistant state for %s", entity_id)
            txt = await r.text()
            self.logger.warning("Code: %s, error: %s", r.status, txt)
            state = None
        return state

    def validate_meta(self, meta, key):
        if key not in meta:
            self.logger.warning("Value for '%s' not found in metadata for plugin %s", key, self.name)
            raise ValueError
        try:
            float(meta[key])
        except:
            self.logger.warning("Invalid value for '%s' ('%s') in metadata for plugin %s", key, meta[key], self.name)
            raise

    def validate_tz(self, meta):
        if "time_zone" not in meta:
            self.logger.warning("Value for 'time_zone' not found in metadata for plugin %s", self.name)
            raise ValueError
        try:
            pytz.timezone(meta["time_zone"])
        except pytz.exceptions.UnknownTimeZoneError:
            self.logger.warning("Invalid value for 'time_zone' ('%s') in metadata for plugin %s", meta["time_zone"], self.name)
            raise

    async def get_hass_config(self):
        try:
            if self.session is None:
                #
                # Set up HTTP Client
                #
                conn = aiohttp.TCPConnector()
                self.session = aiohttp.ClientSession(connector=conn, json_serialize=utils.convert_json)

            self.logger.debug("get_ha_config()")
            if self.token is not None:
                headers = {'Authorization': "Bearer {}".format(self.token)}
            elif self.ha_key is not None:
                headers = {'x-ha-access': self.ha_key}
            else:
                headers = {}

            api_url = "{}/api/config".format(self.ha_url)
            self.logger.debug("get_ha_config: url is %s", api_url)
            r = await self.session.get(api_url, headers=headers, verify_ssl=self.cert_verify)
            r.raise_for_status()
            meta = await r.json()
            #
            # Validate metadata is sane
            #
            self.validate_meta(meta, "latitude")
            self.validate_meta(meta, "longitude")
            self.validate_meta(meta, "elevation")
            self.validate_tz(meta)

            return meta
        except:
            self.logger.warning("Error getting metadata - retrying")
            raise

    async def get_hass_services(self):
        try:
            self.logger.debug("get_hass_services()")
            if self.token is not None:
                headers = {'Authorization': "Bearer {}".format(self.token)}
            elif self.ha_key is not None:
                headers = {'x-ha-access': self.ha_key}
            else:
                headers = {}

            api_url = "{}/api/services".format(self.ha_url)
            self.logger.debug("get_hass_services: url is %s", api_url)
            r = await self.session.get(api_url, headers=headers, verify_ssl=self.cert_verify)
            r.raise_for_status()
            services = await r.json()
            services.append({"domain": "database","services": ["history"]}) #manually added HASS history service
            services.append({"domain": "template","services": ["render"]})

            return services
        except:
            self.logger.warning("Error getting services - retrying")
            raise

    @hass_check
    async def fire_plugin_event(self, event, namespace, **kwargs):
        self.logger.debug("fire_event: %s, %s %s", event, namespace, kwargs)

        config = (await self.AD.plugins.get_plugin_object(namespace)).config

        if "token" in config:
            headers = {'Authorization': "Bearer {}".format(config["token"])}
        elif "ha_key" in config:
            headers = {'x-ha-access': config["ha_key"]}
        else:
            headers = {}

        event_clean = quote(event, safe="")
        api_url = "{}/api/events/{}".format(config["ha_url"], event_clean)
        try:
            r = await self.session.post(api_url, headers=headers, json=kwargs, verify_ssl=self.cert_verify)
            r.raise_for_status()
            state = await r.json()
            return state
        except (asyncio.TimeoutError, asyncio.CancelledError):
            self.logger.warning("Timeout in fire_event(%s, %s, %s)", event, namespace, kwargs)
        except aiohttp.client_exceptions.ServerDisconnectedError:
            self.logger.warning("HASS Disconnected unexpectedly during fire_event()")
        except:
            self.logger.warning('-' * 60)
            self.logger.warning("Unexpected error fire_plugin_event()")
            self.logger.warning('-' * 60)
            self.logger.warning(traceback.format_exc())
            self.logger.warning('-' * 60)
            return None<|MERGE_RESOLUTION|>--- conflicted
+++ resolved
@@ -362,13 +362,8 @@
             headers = {'x-ha-access': config["ha_key"]}
         else:
             headers = {}
-<<<<<<< HEAD
-            r = None
         api_url = "{}/api/states/{}".format(config["ha_url"], entity_id)
-=======
-
-        apiurl = "{}/api/states/{}".format(config["ha_url"], entity_id)
->>>>>>> 56dbf67d
+
         try:
             r = await self.session.post(api_url, headers=headers, json=kwargs, verify_ssl=self.cert_verify)
             if r.status == 200 or r.status == 201:
