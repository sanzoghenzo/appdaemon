function basedisplay(widget_id, url, skin, parameters)
{
    // Will be using "self" throughout for the various flavors of "this"
    // so for consistency ...
    
    self = this;
    
    // Initialization
    
    self.widget_id = widget_id;
    
    // Store on brightness or fallback to a default
        
    // Parameters may come in useful later on
    
    self.parameters = parameters;
       
    var callbacks = [];

    // Define callbacks for entities - this model allows a widget to monitor multiple entities if needed
    // Initial will be called when the dashboard loads and state has been gathered for the entity
    // Update will be called every time an update occurs for that entity
     
    self.OnStateAvailable = OnStateAvailable;
    self.OnStateUpdate = OnStateUpdate;
    self.OnSubStateAvailable = OnSubStateAvailable;
    self.OnSubStateUpdate = OnSubStateUpdate;

    var monitored_entities =  [];

    if ("entity" in parameters && parameters.entity != "")
    {
	// Make sure that we monitor the entity, not an attribute of it
	split_entity = parameters.entity.split(".")
	self.entity = split_entity[0] + "." + split_entity[1]
	if (split_entity.length > 2) 
	{
		self.entity_attribute = split_entity[2]
	}
	// Check if the sub_entity should be created by monitoring an attribute of the entity
	if ("entity_to_sub_entity_attribute" in parameters)
	{
		self.sub_entity = self.entity
		self.sub_entity_attribute = parameters.entity_to_sub_entity_attribute
	}
    }

    // Only set up the sub_entity if it was not created already with the entity + attribute
    if ("sub_entity" in parameters && parameters.sub_entity != "" && !("sub_entity" in self))
    {
	// Make sure that we monitor the sub_entity, not an attribute of it
	split_sub_entity = parameters.sub_entity.split(".")
	self.sub_entity = split_sub_entity[0] + "." + split_sub_entity[1]
	if (split_sub_entity.length > 2) 
	{
		self.sub_entity_attribute = split_sub_entity[2]
	}
	// Check if the entity should be created by monitoring an attribute of the sub_entity
	if ("sub_entity_to_entity_attribute" in parameters && !("entity" in self))
	{
		self.entity = self.sub_entity
		self.entity_attribute = parameters.sub_entity_to_entity_attribute
	} else {
		console.log(self.entity)
	}
    }

    if ("entity" in self) 
    {
        monitored_entities.push({"entity": self.entity, "initial": self.OnStateAvailable, "update": self.OnStateUpdate})
    }
    if ("sub_entity" in self) 
    {
        monitored_entities.push({"entity": self.sub_entity, "initial": self.OnSubStateAvailable, "update": self.OnSubStateUpdate})
    }
    
    // Finally, call the parent constructor to get things moving
    
    WidgetBase.call(self, widget_id, url, skin, parameters, monitored_entities, callbacks);

    // Function Definitions
    
    // The StateAvailable function will be called when 
    // self.state[<entity>] has valid information for the requested entity
    // state is the initial state
    // Methods

    function OnStateAvailable(self, state)
    {    
        set_value(self, state)
    }
 
    function OnStateUpdate(self, state)
    {
        set_value(self, state)
    }

    function OnSubStateAvailable(self, state)
    {
        set_sub_value(self, state)
    }

    function OnSubStateUpdate(self, state)
    {
        set_sub_value(self, state)
    }

    function set_value(self, state)
    {
<<<<<<< HEAD
	if ("entity_attribute" in self) {
		value = state.attributes[self.entity_attribute]
	}
	else
	{
        	value = state.state
	}
=======
        value = self.map_state(self, state.state);
>>>>>>> 5242403d
        if (isNaN(value))
        {
            self.set_field(self, "value_style", self.parameters.css.text_style);
            self.set_field(self, "value", self.map_state(self, value))
        }
        else
        {
            self.set_field(self, "value_style", self.parameters.css.value_style);
            self.set_field(self, "value", self.format_number(self, value));
            self.set_field(self, "unit_style", self.parameters.css.unit_style);
            if ("units" in self.parameters)
            {
                self.set_field(self, "unit", self.parameters.units)
            }
            else
            {
                self.set_field(self, "unit", state.attributes["unit_of_measurement"])
            }
        }
    }

    function set_sub_value(self, state)
    {
	if ("sub_entity_attribute" in self) {
		value = state.attributes[self.sub_entity_attribute]
	}
	else
	{
        	value = state.state
	}
        if ("sub_entity_map" in self.parameters)
        {
            self.set_field(self, "state_text", self.parameters.sub_entity_state_map[value])
        }
        else
        {
            self.set_field(self, "state_text", value)
        }
    }
}<|MERGE_RESOLUTION|>--- conflicted
+++ resolved
@@ -107,7 +107,6 @@
 
     function set_value(self, state)
     {
-<<<<<<< HEAD
 	if ("entity_attribute" in self) {
 		value = state.attributes[self.entity_attribute]
 	}
@@ -115,10 +114,10 @@
 	{
         	value = state.state
 	}
-=======
-        value = self.map_state(self, state.state);
->>>>>>> 5242403d
-        if (isNaN(value))
+      // TODO: Map State
+       // value = self.map_state(self, state.state);
+
+      if (isNaN(value))
         {
             self.set_field(self, "value_style", self.parameters.css.text_style);
             self.set_field(self, "value", self.map_state(self, value))
