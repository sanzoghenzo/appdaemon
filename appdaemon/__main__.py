--- conflicted
+++ resolved
@@ -24,13 +24,7 @@
 import appdaemon.logging as logging
 
 
-<<<<<<< HEAD
-class ADMain():
-=======
-
 class ADMain:
->>>>>>> 6b5ebbc6
-
     """
     Class to encapsulate all main() functionality.
     """
