import threading

import appdaemon.utils as utils
import appdaemon.adapi as adapi
<<<<<<< HEAD
from functools import wraps
=======
from appdaemon.appdaemon import AppDaemon
>>>>>>> a6b0406b

class Entities:

    def __get__(self, instance, owner):
        stateattrs = utils.StateAttrs(instance.get_state())
        return stateattrs


#
# Locking decorator
#

def app_lock(f):
    """ Synchronization decorator. """

    @wraps(f)
    def f_app_lock(*args, **kw):
        self = args[0]

        self.lock.acquire()
        try:
            return f(*args, **kw)
        finally:
            self.lock.release()
    return f_app_lock

def global_lock(f):
    """ Synchronization decorator. """

    @wraps(f)
    def f_global_lock(*args, **kw):
        self = args[0]

        self.AD.global_lock.acquire()
        try:
            return f(*args, **kw)
        finally:
            self.AD.global_lock.release()
    return f_global_lock

class ADBase:
    #
    # Internal
    #

    entities = Entities()

    def __init__(self, ad: AppDaemon, name, logger, error, args, config, app_config, global_vars):

        # Store args

        self.AD = ad
        self.name = name
        self._logger = logger
        self._error = error
        self.config = config
        self.app_config = app_config
        self.args = args
        self.global_vars = global_vars
        self.namespace = "default"

        # Some initial Setup

        self.lock = threading.RLock()

        self.constraints = []


    #
    # API/Plugin
    #

    def get_ad_api(self):
        api = adapi.ADAPI(self.AD, self.name, self._logger, self._error, self.args, self.config, self.app_config, self.global_vars)
        return api

    def get_plugin_api(self, name):
        if name in self.AD.plugins.plugins:
            plugin = self.AD.plugins.plugins[name]
            module_name = "{}api".format(plugin["type"])
            mod = __import__(module_name, globals(), locals(), [module_name], 0)
            app_class = getattr(mod, plugin["type"].title())
            api = app_class(self.AD, self.name, self._logger, self._error, self.args, self.config, self.app_config, self.global_vars)
            if "namespace" in plugin:
                api.set_namespace(plugin["namespace"])
            else:
                api.set_namespace("default")
            return api

        else:
            self.AD.logging.log("WARNING", "Unknown Plugin Configuration in get_plugin_api()")
            return None
    #
    # Constraints
    #

    def register_constraint(self, name):
        self.constraints.append(name)

    def deregister_constraint(self, name):
        self.constraints.remove(name)

    def list_constraints(self):
        return self.constraints

<|MERGE_RESOLUTION|>--- conflicted
+++ resolved
@@ -1,12 +1,10 @@
 import threading
+from functools import wraps
 
 import appdaemon.utils as utils
 import appdaemon.adapi as adapi
-<<<<<<< HEAD
-from functools import wraps
-=======
 from appdaemon.appdaemon import AppDaemon
->>>>>>> a6b0406b
+
 
 class Entities:
 
