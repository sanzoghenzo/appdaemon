import asyncio
import json
import os
import re
import time
import traceback
import concurrent.futures
from urllib.parse import urlparse
import feedparser
from aiohttp import web
import ssl
import bcrypt
import uuid
from jinja2 import Environment, FileSystemLoader, select_autoescape

import appdaemon.dashboard as addashboard
import appdaemon.utils as utils
import appdaemon.stream as stream
import appdaemon.admin as adadmin

from appdaemon.appdaemon import AppDaemon


def securedata(myfunc):
    """
    Take care of streams and service calls
    """

    async def wrapper(*args):

        self = args[0]
        request = args[1]
        if self.password is None:
            return await myfunc(*args)
        elif "adcreds" in request.cookies:
            match = await utils.run_in_executor(
                self, bcrypt.checkpw, str.encode(self.password), str.encode(request.cookies["adcreds"]),
            )
            if match:
                return await myfunc(*args)
        elif ("x-ad-access" in request.headers) and (request.headers["x-ad-access"] == self.password):
            return await myfunc(*args)
        elif "api_password" in request.query and request.query["api_password"] == self.password:
            return await myfunc(*args)
        else:
            return self.get_response(request, "401", "Unauthorized")

    return wrapper


def secure(myfunc):
    """
    Take care of screen based security
    """

    async def wrapper(*args):

        self = args[0]
        request = args[1]
        if self.password is None:
            return await myfunc(*args)
        else:
            if "adcreds" in request.cookies:
                match = await utils.run_in_executor(
                    self, bcrypt.checkpw, str.encode(self.password), str.encode(request.cookies["adcreds"]),
                )
                if match:
                    return await myfunc(*args)
                else:
                    return await self.forcelogon(request)
            else:
                return await self.forcelogon(request)

    return wrapper

def route_secure(myfunc):
    """
    Take care of streams and service calls
    """

    async def wrapper(*args):

        self = args[0]
        request = args[1]
        if self.password is None or self.valid_tokens == []:
            return await myfunc(*args)

        elif "adcreds" in request.cookies:
            match = await utils.run_in_executor(self, bcrypt.checkpw, str.encode(self.password), str.encode(request.cookies["adcreds"]))
            if match:
                return await myfunc(*args)

        elif "token" in request.query and request.query["token"] in self.valid_tokens:
            return await myfunc(*args)

        else:
            return self.get_response(request, "401", "Unauthorized")

    return wrapper


class HTTP:
    def __init__(self, ad: AppDaemon, loop, logging, appdaemon, dashboard, admin, api, http):

        self.AD = ad
        self.logging = logging
        self.logger = ad.logging.get_child("_http")
        self.access = ad.logging.get_access()

        self.appdaemon = appdaemon
        self.dashboard = dashboard
        self.dashboard_dir = None
        self.admin = admin
        self.http = http
        self.api = api
        self.runner = None

        self.template_dir = os.path.join(os.path.dirname(__file__), "assets", "templates")

        self.password = None
        self._process_arg("password", http)

        self.valid_tokens = []
        self._process_arg("tokens", http)

        self.url = None
        self._process_arg("url", http)

        self.work_factor = 8
        self._process_arg("work_factor", http)

        self.ssl_certificate = None
        self._process_arg("ssl_certificate", http)

        self.ssl_key = None
        self._process_arg("ssl_key", http)

        self.transport = "ws"
        self._process_arg("transport", http)
        self.logger.info("Using '%s' for event stream", self.transport)

        self.config_dir = None
        self._process_arg("config_dir", dashboard)
        
        self.static_dirs = {}
        self._process_arg("static_dirs", http)

        self.stopping = False

        self.endpoints = {}
        self.app_routes = {}

        self.dashboard_obj = None
        self.admin_obj = None

        self.install_dir = os.path.dirname(__file__)

        self.javascript_dir = os.path.join(self.install_dir, "assets", "javascript")
        self.template_dir = os.path.join(self.install_dir, "assets", "templates")
        self.css_dir = os.path.join(self.install_dir, "assets", "css")
        self.fonts_dir = os.path.join(self.install_dir, "assets", "fonts")
        self.webfonts_dir = os.path.join(self.install_dir, "assets", "webfonts")
        self.images_dir = os.path.join(self.install_dir, "assets", "images")

        try:
            url = urlparse(self.url)

            net = url.netloc.split(":")
            self.host = net[0]
            try:
                self.port = net[1]
            except IndexError:
                self.port = 80

            if self.host == "":
                raise ValueError("Invalid host for 'url'")

            self.app = web.Application()

            if "headers" in self.http:
                self.app.on_response_prepare.append(self.add_response_headers)

            # Setup event stream

            self.stream = stream.ADStream(self.AD, self.app, self.transport)

            self.loop = loop
            self.executor = concurrent.futures.ThreadPoolExecutor(max_workers=5)

            # TODO the `context` local varialble is never used after its initialization, maybe it can be removed
            if self.ssl_certificate is not None and self.ssl_key is not None:
                context = ssl.SSLContext(ssl.PROTOCOL_SSLv23)
                context.load_cert_chain(self.ssl_certificate, self.ssl_key)
            else:
                context = None

            self.setup_http_routes()

            #
            # API
            #

            if api is not None:
                self.logger.info("Starting API")
                self.setup_api_routes()
            else:
                self.logger.info("API is disabled")

            #
            # Admin
            #

            if admin is not None:
                self.logger.info("Starting Admin Interface")

                self.stats_update = "realtime"
                self._process_arg("stats_update", admin)

                self.admin_obj = adadmin.Admin(
                    self.config_dir,
                    logging,
                    self.AD,
                    javascript_dir=self.javascript_dir,
                    template_dir=self.template_dir,
                    css_dir=self.css_dir,
                    fonts_dir=self.fonts_dir,
                    webfonts_dir=self.webfonts_dir,
                    images_dir=self.images_dir,
                    **admin
                )

            else:
                self.logger.info("Admin Interface is disabled")
            #
            # Dashboards
            #

            if dashboard is not None:
                self.logger.info("Starting Dashboards")

                self._process_arg("dashboard_dir", dashboard)

                self.compile_on_start = True
                self._process_arg("compile_on_start", dashboard)

                self.force_compile = False
                self._process_arg("force_compile", dashboard)

                self.profile_dashboard = False
                self._process_arg("profile_dashboard", dashboard)

                self.rss_feeds = None
                self._process_arg("rss_feeds", dashboard)

                self.fa4compatibility = False
                self._process_arg("fa4compatibility", dashboard)

                if "rss_feeds" in dashboard:
                    self.rss_feeds = []
                    for feed in dashboard["rss_feeds"]:
                        if feed["target"].count(".") != 1:
                            self.logger.warning("Invalid RSS feed target: %s", feed["target"])
                        else:
                            self.rss_feeds.append(feed)

                self.rss_update = None
                self._process_arg("rss_update", dashboard)

                self.rss_last_update = None

                # find dashboard dir

                if self.dashboard_dir is None:
                    if self.config_dir is None:
                        self.dashboard_dir = utils.find_path("dashboards")
                    else:
                        self.dashboard_dir = os.path.join(self.config_dir, "dashboards")

                self.javascript_dir = os.path.join(self.install_dir, "assets", "javascript")
                self.template_dir = os.path.join(self.install_dir, "assets", "templates")
                self.css_dir = os.path.join(self.install_dir, "assets", "css")
                self.fonts_dir = os.path.join(self.install_dir, "assets", "fonts")
                self.webfonts_dir = os.path.join(self.install_dir, "assets", "webfonts")
                self.images_dir = os.path.join(self.install_dir, "assets", "images")

                #
                # Setup compile directories
                #
                if self.config_dir is None:
                    self.compile_dir = utils.find_path("compiled")
                else:
                    self.compile_dir = os.path.join(self.config_dir, "compiled")

                self.dashboard_obj = addashboard.Dashboard(
                    self.config_dir,
                    self.logging,
                    dash_compile_on_start=self.compile_on_start,
                    dash_force_compile=self.force_compile,
                    profile_dashboard=self.profile_dashboard,
                    dashboard_dir=self.dashboard_dir,
                    fa4compatibility=self.fa4compatibility,
                    transport=self.transport,
                    javascript_dir=self.javascript_dir,
                    template_dir=self.template_dir,
                    css_dir=self.css_dir,
                    fonts_dir=self.fonts_dir,
                    webfonts_dir=self.webfonts_dir,
                    images_dir=self.images_dir,
                )
                self.setup_dashboard_routes()

            else:
                self.logger.info("Dashboards Disabled")

            #
            # Finish up and start the server
            #

            # handler = self.app.make_handler()

            # f = loop.create_server(handler, "0.0.0.0", int(self.port), ssl=context)
            # loop.create_task(f)

            if self.dashboard_obj is not None:
                loop.create_task(self.update_rss())

        except Exception:
            self.logger.warning("-" * 60)
            self.logger.warning("Unexpected error in HTTP module")
            self.logger.warning("-" * 60)
            self.logger.warning(traceback.format_exc())
            self.logger.warning("-" * 60)

    async def start_server(self):

        self.logger.info("Running on port %s", self.port)

        self.runner = web.AppRunner(self.app)
        await self.runner.setup()
        site = web.TCPSite(self.runner, "0.0.0.0", int(self.port))
        await site.start()

    async def stop_server(self):
        self.logger.info("Shutting down webserver")
        #
        # We sjould do this nut it makes AD hang so ...
        #
        # await self.runner.cleanup()

    async def add_response_headers(self, request, response):
        for header, value in self.http["headers"].items():
            response.headers[header] = value

    def stop(self):
        self.stopping = True

    def _process_arg(self, arg, kwargs):
        if kwargs:
            if arg in kwargs:
                setattr(self, arg, kwargs[arg])

    @staticmethod
    def check_password(password, hash):
        return bcrypt.checkpw, str.encode(password), str.encode(hash)

    async def forcelogon(self, request):
        response = await self.logon_page(request)
        return response

    async def logon_response(self, request):
        try:
            data = await request.post()
            password = data["password"]

            if password == self.password:
                self.access.info("Succesful logon from %s", request.host)
                hashed = bcrypt.hashpw(str.encode(self.password), bcrypt.gensalt(self.work_factor))
                if self.admin is not None:
                    response = await self._admin_page(request)
                else:
                    response = await self._list_dash(request)

                self.logger.debug("hashed=%s", hashed)
                # Set cookie to last for 1 year
                response.set_cookie("adcreds", hashed.decode("utf-8"), max_age=31536000)

            else:
                self.access.warning("Unsuccessful logon from %s", request.host)
                response = await self.logon_page(request)

            return response
        except Exception:
            self.logger.warning("-" * 60)
            self.logger.warning("Unexpected error in logon_response()")
            self.logger.warning("-" * 60)
            self.logger.warning(traceback.format_exc())
            self.logger.warning("-" * 60)
            return self.get_response(request, 500, "Server error in logon_response()")

    # noinspection PyUnusedLocal
    @secure
    async def list_dash(self, request):
        return await self._list_dash(request)

    async def _list_dash(self, request):
        response = await utils.run_in_executor(self, self.dashboard_obj.get_dashboard_list)
        return web.Response(text=response, content_type="text/html")

    @secure
    async def load_dash(self, request):
        name = request.match_info.get("name", "Anonymous")
        params = request.query
        skin = params.get("skin", "default")
        recompile = params.get("recompile", False)
        if recompile == "1":
            recompile = True

        response = await utils.run_in_executor(self, self.dashboard_obj.get_dashboard, name, skin, recompile)

        return web.Response(text=response, content_type="text/html")

    async def update_rss(self):
        # Grab RSS Feeds
        if self.rss_feeds is not None and self.rss_update is not None:
            while not self.stopping:
                try:
                    if self.rss_last_update is None or (self.rss_last_update + self.rss_update) <= time.time():
                        self.rss_last_update = time.time()

                        for feed_data in self.rss_feeds:
                            feed = await utils.run_in_executor(self, feedparser.parse, feed_data["feed"])
                            if "bozo_exception" in feed:
                                self.logger.warning(
                                    "Error in RSS feed %s: %s", feed_data["feed"], feed["bozo_exception"],
                                )
                            else:
                                new_state = {"feed": feed}

                                # RSS Feeds always live in the admin namespace
                                await self.AD.state.set_state("rss", "admin", feed_data["target"], state=new_state)

                    await asyncio.sleep(1)
                except Exception:
                    self.logger.warning("-" * 60)
                    self.logger.warning("Unexpected error in update_rss()")
                    self.logger.warning("-" * 60)
                    self.logger.warning(traceback.format_exc())
                    self.logger.warning("-" * 60)

    #
    # REST API
    #

    @securedata
    async def get_ad(self, request):
        return web.json_response({"state": {"status": "active"}}, dumps=utils.convert_json)

    @securedata
    async def get_entity(self, request):
        namespace = None
        entity_id = None
        try:
            entity_id = request.match_info.get("entity")
            namespace = request.match_info.get("namespace")

            self.logger.debug("get_state() called, ns=%s, entity=%s", namespace, entity_id)
            state = self.AD.state.get_entity(namespace, entity_id)

            self.logger.debug("result = %s", state)

            return web.json_response({"state": state}, dumps=utils.convert_json)
        except Exception:
            self.logger.warning("-" * 60)
            self.logger.warning("Unexpected error in get_entity()")
            self.logger.warning("Namespace: %s, entity: %s", namespace, entity_id)
            self.logger.warning("-" * 60)
            self.logger.warning(traceback.format_exc())
            self.logger.warning("-" * 60)
            return self.get_response(request, 500, "Unexpected error in get_entity()")

    @securedata
    async def get_namespace(self, request):
        namespace = None
        try:
            namespace = request.match_info.get("namespace")

            self.logger.debug("get_namespace() called, ns=%s", namespace)
            state = self.AD.state.get_entity(namespace)

            self.logger.debug("result = %s", state)

            if state is None:
                return self.get_response(request, 404, "Namespace Not Found")

            return web.json_response({"state": state}, dumps=utils.convert_json)
        except Exception:
            self.logger.warning("-" * 60)
            self.logger.warning("Unexpected error in get_namespace()")
            self.logger.warning("Namespace: %s", namespace)
            self.logger.warning("-" * 60)
            self.logger.warning(traceback.format_exc())
            self.logger.warning("-" * 60)
            return self.get_response(request, 500, "Unexpected error in get_namespace()")

    @securedata
    async def get_namespace_entities(self, request):

        namespace = None
        try:
            namespace = request.match_info.get("namespace")

            self.logger.debug("get_namespace_entities() called, ns=%s", namespace)
            state = self.AD.state.list_namespace_entities(namespace)

            self.logger.debug("result = %s", state)

            if state is None:
                return self.get_response(request, 404, "Namespace Not Found")

            return web.json_response({"state": state}, dumps=utils.convert_json)
        except Exception:
            self.logger.warning("-" * 60)
            self.logger.warning("Unexpected error in get_namespace_entities()")
            self.logger.warning("Namespace: %s", namespace)
            self.logger.warning("-" * 60)
            self.logger.warning(traceback.format_exc())
            self.logger.warning("-" * 60)
            return self.get_response(request, 500, "Unexpected error in get_namespace_entities()")

    @securedata
    async def get_namespaces(self, request):

        try:
            self.logger.debug("get_namespaces() called)")
            state = await self.AD.state.list_namespaces()
            self.logger.debug("result = %s", state)

            return web.json_response({"state": state}, dumps=utils.convert_json)
        except Exception:
            self.logger.warning("-" * 60)
            self.logger.warning("Unexpected error in get_namespaces()")
            self.logger.warning("-" * 60)
            self.logger.warning(traceback.format_exc())
            self.logger.warning("-" * 60)
            return self.get_response(request, 500, "Unexpected error in get_namespaces()")

    @securedata
    async def get_services(self, request):

        try:
            self.logger.debug("get_services() called)")
            state = self.AD.services.list_services()
            self.logger.debug("result = %s", state)

            return web.json_response({"state": state}, dumps=utils.convert_json)
        except Exception:
            self.logger.warning("-" * 60)
            self.logger.warning("Unexpected error in get_services()")
            self.logger.warning("-" * 60)
            self.logger.warning(traceback.format_exc())
            self.logger.warning("-" * 60)
            return self.get_response(request, 500, "Unexpected error in get_services()")

    @securedata
    async def get_state(self, request):
        try:
            self.logger.debug("get_state() called")
            state = self.AD.state.get_entity()

            if state is None:
                self.get_response(request, 404, "State Not Found")

            self.logger.debug("result = %s", state)

            return web.json_response({"state": state}, dumps=utils.convert_json)
        except Exception:
            self.logger.warning("-" * 60)
            self.logger.warning("Unexpected error in get_state()")
            self.logger.warning("-" * 60)
            self.logger.warning(traceback.format_exc())
            self.logger.warning("-" * 60)
            return self.get_response(request, 500, "Unexpected error in get_state()")

    @securedata
    async def get_logs(self, request):
        try:
            self.logger.debug("get_logs() called")

            logs = await utils.run_in_executor(self, self.AD.logging.get_admin_logs)

            return web.json_response({"logs": logs}, dumps=utils.convert_json)
        except Exception:
            self.logger.warning("-" * 60)
            self.logger.warning("Unexpected error in get_logs()")
            self.logger.warning("-" * 60)
            self.logger.warning(traceback.format_exc())
            self.logger.warning("-" * 60)
            return self.get_response(request, 500, "Unexpected error in get_logs()")

    # noinspection PyUnusedLocal
    @securedata
    async def call_service(self, request):
        try:
            try:
                data = await request.json()
            except json.decoder.JSONDecodeError:
                return self.get_response(request, 400, "JSON Decode Error")

            args = {}
            namespace = request.match_info.get("namespace")
            domain = request.match_info.get("domain")
            service = request.match_info.get("service")
            #
            # Some value munging for dashboard
            #
            for key in data:
                if key == "service":
                    pass
                elif key == "rgb_color":
                    m = re.search(r"\s*(\d+)\s*,\s*(\d+)\s*,\s*(\d+)", data[key])
                    if m:
                        r = m.group(1)
                        g = m.group(2)
                        b = m.group(3)
                        args["rgb_color"] = [r, g, b]
                elif key == "xy_color":
                    m = re.search(r"\s*(\d+\.\d+)\s*,\s*(\d+\.\d+)", data[key])
                    if m:
                        x = m.group(1)
                        y = m.group(2)
                        args["xy_color"] = [x, y]
                elif key == "json_args":
                    json_args = json.loads(data[key])
                    for k in json_args.keys():
                        args[k] = json_args[k]
                else:
                    args[key] = data[key]

            self.logger.debug("call_service() args = %s", args)

            await self.AD.services.call_service(namespace, domain, service, args)
            return web.Response(status=200)

        except Exception:
            self.logger.warning("-" * 60)
            self.logger.warning("Unexpected error in call_service()")
            self.logger.warning("-" * 60)
            self.logger.warning(traceback.format_exc())
            self.logger.warning("-" * 60)
            return web.Response(status=500)

    @securedata
    async def fire_event(self, request):
        try:
            try:
                data = await request.json()
            except json.decoder.JSONDecodeError:
                return self.get_response(request, 400, "JSON Decode Error")

            args = {}
            namespace = request.match_info.get("namespace")
            event = request.match_info.get("event")
            #
            # Some value munging for dashboard
            #
            for key in data:
                if key == "event":
                    pass

                else:
                    args[key] = data[key]

            self.logger.debug("fire_event() args = %s", args)

            await self.AD.events.fire_event(namespace, event, **args)

            return web.Response(status=200)

        except Exception:
            self.logger.warning("-" * 60)
            self.logger.warning("Unexpected error in fire_event()")
            self.logger.warning("-" * 60)
            self.logger.warning(traceback.format_exc())
            self.logger.warning("-" * 60)
            return web.Response(status=500)

    # noinspection PyUnusedLocal
    async def not_found(self, request):
        return self.get_response(request, 404, "Not Found")

    # Stream Handling

    async def stream_update(self, namespace, data):
        # self.logger.debug("stream_update() %s:%s", namespace, data)
        data["namespace"] = namespace
        self.AD.thread_async.call_async_no_wait(self.stream.send_update, data)

    # Routes, Status and Templates

    def setup_api_routes(self):
        self.app.router.add_post("/api/appdaemon/service/{namespace}/{domain}/{service}", self.call_service)
        self.app.router.add_post("/api/appdaemon/event/{namespace}/{event}", self.fire_event)
        self.app.router.add_get("/api/appdaemon/service/", self.get_services)
        self.app.router.add_get("/api/appdaemon/state/{namespace}/{entity}", self.get_entity)
        self.app.router.add_get("/api/appdaemon/state/{namespace}", self.get_namespace)
        self.app.router.add_get("/api/appdaemon/state/{namespace}/", self.get_namespace_entities)
        self.app.router.add_get("/api/appdaemon/state/", self.get_namespaces)
        self.app.router.add_get("/api/appdaemon/state", self.get_state)
        self.app.router.add_get("/api/appdaemon/logs", self.get_logs)
        self.app.router.add_post("/api/appdaemon/{app}", self.call_api)
        self.app.router.add_get("/api/appdaemon", self.get_ad)

    def setup_http_routes(self):
        self.app.router.add_get("/favicon.ico", self.not_found)
        self.app.router.add_get("/{gfx}.png", self.not_found)
        self.app.router.add_post("/logon_response", self.logon_response)

        # Add static path for JavaScript
        self.app.router.add_static("/javascript", self.javascript_dir)

        # Add static path for fonts
        self.app.router.add_static("/fonts", self.fonts_dir)

        # Add static path for webfonts
        self.app.router.add_static("/webfonts", self.webfonts_dir)

        # Add static path for images
        self.app.router.add_static("/images", self.images_dir)

        # Add static path for css
        self.app.router.add_static("/css", self.css_dir)

        if self.admin is not None:
            self.app.router.add_get("/", self.admin_page)
        elif self.dashboard is not None:
            self.app.router.add_get("/", self.list_dash)
        else:
            self.app.router.add_get("/", self.error_page)

        #
        # For App based Web Server
        #
        self.app.router.add_get('/app/{route}', self.app_webserver)
        
        #
        # Add static path for apps
        #
        apps_static = os.path.join(self.AD.config_dir, "web")
        exists = True

        if not os.path.isdir(apps_static): #check if the folder exists
            try:
                os.mkdir(apps_static)
            except OSError:
                self.logger.warning("Creation of the Web directory %s failed", apps_static)
                exists = False
            else:
                self.logger.debug("Successfully created the Web directory %s ", apps_static)

        if exists:
            self.app.router.add_static("/web", apps_static)
        #
        # Setup user defined static paths
        #

        for name, static_dir in self.static_dirs.items():
            if not os.path.isdir(static_dir): #check if the folder exists
                self.logger.warning("The Web directory %s doesn't exist. So static route not set up", static_dir)

            else:
                self.app.router.add_static("/{}".format(name), static_dir)
                self.logger.debug("Successfully created the Web directory %s ", static_dir)

    def setup_dashboard_routes(self):
        self.app.router.add_get("/list", self.list_dash)
        self.app.router.add_get("/{name}", self.load_dash)

        # Setup Templates

        self.app.router.add_static("/compiled_javascript", self.dashboard_obj.compiled_javascript_dir)

        self.app.router.add_static("/compiled_css", self.dashboard_obj.compiled_css_dir)

        # Add path for custom_css if it exists

        custom_css = os.path.join(self.dashboard_obj.config_dir, "custom_css")
        if os.path.isdir(custom_css):
            self.app.router.add_static("/custom_css", custom_css)

    # API

    async def terminate_app(self, name):
        if name in self.endpoints:
            del self.endpoints[name]
        
        if name in self.app_routes:
            del self.app_routes[name]

    def get_response(self, request, code, error):
        res = "<html><head><title>{} {}</title></head><body><h1>{} {}</h1>Error in API Call</body></html>".format(
            code, error, code, error
        )
        app = request.match_info.get("app", "system")
        if code == 200:
            self.access.info("API Call to %s: status: %s", app, code)
        else:
            self.access.warning("API Call to %s: status: %s, %s", app, code, error)
        return web.Response(body=res, status=code)

    def get_web_response(self, request, code, error):
        res = "<html><head><title>{} {}</title></head><body><h1>{} {}</h1>Error in Web Service Call</body></html>".format(code, error, code, error)
        app = request.match_info.get('app', "system")
        if code == 200:
            self.access.info("Web Call to %s: status: %s", app, code)
        else:
            self.access.warning("Web Call to %s: status: %s, %s", app, code, error)
        return web.Response(text=res, content_type="text/html")

    @securedata
    async def call_api(self, request):

        code = 200
        ret = ""
        app = request.match_info.get("app")

        try:
            args = await request.json()
        except json.decoder.JSONDecodeError:
            return self.get_response(request, 400, "JSON Decode Error")

        try:
            ret, code = await self.dispatch_app_by_name(app, args)
<<<<<<< HEAD
        except:
            self.logger.error('-' * 60)
            self.logger.error("Unexpected error during API call")
            self.logger.error('-' * 60)
            self.logger.error(traceback.format_exc())
            self.logger.error('-' * 60)
=======
        except Exception:
            self.logger.warning("-" * 60)
            self.logger.warning("Unexpected error during API call")
            self.logger.warning("-" * 60)
            self.logger.warning(traceback.format_exc())
            self.logger.warning("-" * 60)
>>>>>>> 4239519f

        if code == 404:
            return self.get_response(request, 404, "App Not Found")

        response = "OK"
        self.access.info("API Call to %s: status: %s %s", app, code, response)

        return web.json_response(ret, status=code, dumps=utils.convert_json)

    # Routes, Status and Templates

    async def register_endpoint(self, cb, name):

        handle = uuid.uuid4().hex

        if name not in self.endpoints:
            self.endpoints[name] = {}
        self.endpoints[name][handle] = {"callback": cb, "name": name}

        return handle

    async def unregister_endpoint(self, handle, name):
        if name in self.endpoints and handle in self.endpoints[name]:
            del self.endpoints[name][handle]

    async def dispatch_app_by_name(self, name, args):
        callback = None
        for app in self.endpoints:
            for handle in self.endpoints[app]:
                if self.endpoints[app][handle]["name"] == name:
                    callback = self.endpoints[app][handle]["callback"]
        if callback is not None:
            if asyncio.iscoroutinefunction(callback):
                return await callback(args)
            else:
                return await utils.run_in_executor(self, callback, args)
        else:
            return "", 404

    #
    # App based Web Server
    #
    async def register_route(self, cb, route, name, **kwargs):

        if not asyncio.iscoroutinefunction(cb): # must be async function
            self.logger.warning("Could not Register Callback for %s, using Route %s as Web Server Route. Callback must be Async", name, route)
            return

        handle = uuid.uuid4().hex

        if name not in self.app_routes:
            self.app_routes[name] = {}
        
        token = kwargs.get("token")
        self.app_routes[name][handle] = {"callback": cb, "route": route, "token": token}

        return handle

    async def unregister_route(self, handle, name):
        if name in self.app_routes and handle in self.app_routes[name]:
            del self.app_routes[name][handle]
    
    @route_secure
    async def app_webserver(self, request):

        route = request.match_info.get('route')
        token = request.query.get("token")

        code = 404
        error = "Requested Server does not exist"

        callback = None
        for name in self.app_routes:
            if callback != None: # a callback has been collected
                break

            for handle in self.app_routes[name]:
                app_route = self.app_routes[name][handle]["route"]
                app_token = self.app_routes[name][handle]["token"]

                if app_route == route :
                    if app_token != None and app_token != token:
                        return self.get_web_response(request, "401", "Unauthorized")

                    callback = self.app_routes[name][handle]["callback"]
                    break

        if callback is not None:
            self.access.debug("Web Call to %s for %s", route, name)

            try:
                f = asyncio.ensure_future(callback(request))
                self.AD.futures.add_future(name, f)
                return await f
            except asyncio.CancelledError:
                code = 503
                error = "Request was Cancelled"

            except:
                self.logger.error('-' * 60)
                self.logger.error("Unexpected error during Web call")
                self.logger.error('-' * 60)
                self.logger.error(traceback.format_exc())
                self.logger.error('-' * 60)
                code = 503
                error = "Request had an Error"
        
        return self.get_web_response(request, str(code), error)

    #
    # Admin
    #

    @secure
    async def admin_page(self, request):
        return await self._admin_page(request)

    # Insecure version
    async def _admin_page(self, request):
        response = await self.admin_obj.admin_page(request.scheme, request.host)

        return web.Response(text=response, content_type="text/html")

    async def logon_page(self, request):
        response = await utils.run_in_executor(self, self.generate_logon_page, request.scheme, request.host)
        return web.Response(text=response, content_type="text/html")

    async def error_page(self, request):
        response = await utils.run_in_executor(self, self.generate_error_page, request.scheme, request.host)
        return web.Response(text=response, content_type="text/html")

    def generate_logon_page(self, scheme, url):
        try:
            params = {}

            env = Environment(
                loader=FileSystemLoader(self.template_dir), autoescape=select_autoescape(["html", "xml"]),
            )

            template = env.get_template("logon.jinja2")
            rendered_template = template.render(params)

            return rendered_template

        except Exception:
            self.logger.warning("-" * 60)
            self.logger.warning("Unexpected error creating logon page")
            self.logger.warning("-" * 60)
            self.logger.warning(traceback.format_exc())
            self.logger.warning("-" * 60)

    def generate_error_page(self, scheme, url):
        try:
            params = {}

            env = Environment(
                loader=FileSystemLoader(self.template_dir), autoescape=select_autoescape(["html", "xml"]),
            )

            template = env.get_template("error.jinja2")
            rendered_template = template.render(params)

            return rendered_template

        except Exception:
            self.logger.warning("-" * 60)
            self.logger.warning("Unexpected error creating logon page")
            self.logger.warning("-" * 60)
            self.logger.warning(traceback.format_exc())
<<<<<<< HEAD
            self.logger.warning('-' * 60)
=======
            self.logger.warning("-" * 60)
>>>>>>> 4239519f
<|MERGE_RESOLUTION|>--- conflicted
+++ resolved
@@ -830,21 +830,12 @@
 
         try:
             ret, code = await self.dispatch_app_by_name(app, args)
-<<<<<<< HEAD
         except:
             self.logger.error('-' * 60)
             self.logger.error("Unexpected error during API call")
             self.logger.error('-' * 60)
             self.logger.error(traceback.format_exc())
             self.logger.error('-' * 60)
-=======
-        except Exception:
-            self.logger.warning("-" * 60)
-            self.logger.warning("Unexpected error during API call")
-            self.logger.warning("-" * 60)
-            self.logger.warning(traceback.format_exc())
-            self.logger.warning("-" * 60)
->>>>>>> 4239519f
 
         if code == 404:
             return self.get_response(request, 404, "App Not Found")
@@ -1014,8 +1005,4 @@
             self.logger.warning("Unexpected error creating logon page")
             self.logger.warning("-" * 60)
             self.logger.warning(traceback.format_exc())
-<<<<<<< HEAD
-            self.logger.warning('-' * 60)
-=======
-            self.logger.warning("-" * 60)
->>>>>>> 4239519f
+            self.logger.warning("-" * 60)