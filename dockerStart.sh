--- conflicted
+++ resolved
@@ -46,8 +46,4 @@
 find $CONF -name requirements.txt -exec pip3 install --upgrade -r {} \;
 
 # Lets run it!
-<<<<<<< HEAD
-appdaemon -c $CONF "$@"
-=======
-exec appdaemon -c $CONF $EXTRA_CMD
->>>>>>> 3ce1030b
+exec appdaemon -c $CONF "$@"